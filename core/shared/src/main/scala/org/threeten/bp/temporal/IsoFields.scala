/*
 * Copyright (c) 2007-present, Stephen Colebourne & Michael Nascimento Santos
 *
 * All rights reserved.
 *
 * Redistribution and use in source and binary forms, with or without
 * modification, are permitted provided that the following conditions are met:
 *
 *  * Redistributions of source code must retain the above copyright notice,
 *    this list of conditions and the following disclaimer.
 *
 *  * Redistributions in binary form must reproduce the above copyright notice,
 *    this list of conditions and the following disclaimer in the documentation
 *    and/or other materials provided with the distribution.
 *
 *  * Neither the name of JSR-310 nor the names of its contributors
 *    may be used to endorse or promote products derived from this software
 *    without specific prior written permission.
 *
 * THIS SOFTWARE IS PROVIDED BY THE COPYRIGHT HOLDERS AND CONTRIBUTORS
 * "AS IS" AND ANY EXPRESS OR IMPLIED WARRANTIES, INCLUDING, BUT NOT
 * LIMITED TO, THE IMPLIED WARRANTIES OF MERCHANTABILITY AND FITNESS FOR
 * A PARTICULAR PURPOSE ARE DISCLAIMED. IN NO EVENT SHALL THE COPYRIGHT OWNER OR
 * CONTRIBUTORS BE LIABLE FOR ANY DIRECT, INDIRECT, INCIDENTAL, SPECIAL,
 * EXEMPLARY, OR CONSEQUENTIAL DAMAGES (INCLUDING, BUT NOT LIMITED TO,
 * PROCUREMENT OF SUBSTITUTE GOODS OR SERVICES; LOSS OF USE, DATA, OR
 * PROFITS; OR BUSINESS INTERRUPTION) HOWEVER CAUSED AND ON ANY THEORY OF
 * LIABILITY, WHETHER IN CONTRACT, STRICT LIABILITY, OR TORT (INCLUDING
 * NEGLIGENCE OR OTHERWISE) ARISING IN ANY WAY OUT OF THE USE OF THIS
 * SOFTWARE, EVEN IF ADVISED OF THE POSSIBILITY OF SUCH DAMAGE.
 */
package org.threeten.bp.temporal

import org.threeten.bp.DayOfWeek.THURSDAY
import org.threeten.bp.DayOfWeek.WEDNESDAY
import org.threeten.bp.temporal.ChronoField.DAY_OF_WEEK
import org.threeten.bp.temporal.ChronoField.DAY_OF_YEAR
import org.threeten.bp.temporal.ChronoField.EPOCH_DAY
import org.threeten.bp.temporal.ChronoField.MONTH_OF_YEAR
import org.threeten.bp.temporal.ChronoField.YEAR
import org.threeten.bp.temporal.ChronoUnit.DAYS
import org.threeten.bp.temporal.ChronoUnit.FOREVER
import org.threeten.bp.temporal.ChronoUnit.MONTHS
import org.threeten.bp.temporal.ChronoUnit.WEEKS
import org.threeten.bp.temporal.ChronoUnit.YEARS
import java.util.{ Locale, Objects }
import org.threeten.bp.Duration
import org.threeten.bp.LocalDate
import org.threeten.bp.chrono.Chronology
import org.threeten.bp.chrono.IsoChronology
import org.threeten.bp.format.ResolverStyle

/** Fields and units specific to the ISO-8601 calendar system,
  * including quarter-of-year and week-based-year.
  *
  * This class defines fields and units that are specific to the ISO calendar system.
  *
  * <h3>Quarter of year</h3>
  * The ISO-8601 standard is based on the standard civic 12 month year.
  * This is commonly divided into four quarters, often abbreviated as Q1, Q2, Q3 and Q4.
  *
  * January, February and March are in Q1.
  * April, May and June are in Q2.
  * July, August and September are in Q3.
  * October, November and December are in Q4.
  *
  * The complete date is expressed using three fields:
  *<ul>
  * <li>{@link #DAY_OF_QUARTER DAY_OF_QUARTER} - the day within the quarter, from 1 to 90, 91 or 92
  * <li>{@link #QUARTER_OF_YEAR QUARTER_OF_YEAR} - the week within the week-based-year
  * <li>{@link ChronoField#YEAR YEAR} - the standard ISO year
  * </ul><p>
  *
  * <h3>Week based years</h3>
  * The ISO-8601 standard was originally intended as a data interchange format,
  * defining a string format for dates and times. However, it also defines an
  * alternate way of expressing the date, based on the concept of week-based-year.
  *
  * The date is expressed using three fields:
  *<ul>
  * <li>{@link ChronoField#DAY_OF_WEEK DAY_OF_WEEK} - the standard field defining the
  * day-of-week from Monday (1) to Sunday (7)
  * <li>{@link #WEEK_OF_WEEK_BASED_YEAR} - the week within the week-based-year
  * <li>{@link #WEEK_BASED_YEAR WEEK_BASED_YEAR} - the week-based-year
  * </ul><p>
  * The week-based-year itself is defined relative to the standard ISO proleptic year.
  * It differs from the standard year in that it always starts on a Monday.
  *
  * The first week of a week-based-year is the first Monday-based week of the standard
  * ISO year that has at least 4 days in the new year.
  *<ul>
  * <li>If January 1st is Monday then week 1 starts on January 1st
  * <li>If January 1st is Tuesday then week 1 starts on December 31st of the previous standard year
  * <li>If January 1st is Wednesday then week 1 starts on December 30th of the previous standard year
  * <li>If January 1st is Thursday then week 1 starts on December 29th of the previous standard year
  * <li>If January 1st is Friday then week 1 starts on January 4th
  * <li>If January 1st is Saturday then week 1 starts on January 3rd
  * <li>If January 1st is Sunday then week 1 starts on January 2nd
  * </ul><p>
  * There are 52 weeks in most week-based years, however on occasion there are 53 weeks.
  *
  * For example:
  *
  * <table cellpadding="0" cellspacing="3" border="0" style="text-align: left; width: 50%;">
  * <caption>Examples of Week based Years</caption>
  * <tr><th>Date</th><th>Day-of-week</th><th>Field values</th></tr>
  * <tr><th>2008-12-28</th><td>Sunday</td><td>Week 52 of week-based-year 2008</td></tr>
  * <tr><th>2008-12-29</th><td>Monday</td><td>Week 1 of week-based-year 2009</td></tr>
  * <tr><th>2008-12-31</th><td>Wednesday</td><td>Week 1 of week-based-year 2009</td></tr>
  * <tr><th>2009-01-01</th><td>Thursday</td><td>Week 1 of week-based-year 2009</td></tr>
  * <tr><th>2009-01-04</th><td>Sunday</td><td>Week 1 of week-based-year 2009</td></tr>
  * <tr><th>2009-01-05</th><td>Monday</td><td>Week 2 of week-based-year 2009</td></tr>
  * </table>
  *
  * <h3>Specification for implementors</h3>
  *
  * This class is immutable and thread-safe.
  */
object IsoFields {

  /** The field that represents the day-of-quarter.
    *
    * This field allows the day-of-quarter value to be queried and set.
    * The day-of-quarter has values from 1 to 90 in Q1 of a standard year, from 1 to 91
    * in Q1 of a leap year, from 1 to 91 in Q2 and from 1 to 92 in Q3 and Q4.
    *
    * The day-of-quarter can only be calculated if the day-of-year, month-of-year and year
    * are available.
    *
    * When setting this field, the value is allowed to be partially lenient, taking any
    * value from 1 to 92. If the quarter has less than 92 days, then day 92, and
    * potentially day 91, is in the following quarter.
    *
    * This unit is an immutable and thread-safe singleton.
    */
<<<<<<< HEAD
  lazy val DAY_OF_QUARTER: TemporalField = Field.DAY_OF_QUARTER
=======
  val DAY_OF_QUARTER: TemporalField = Field.DAY_OF_QUARTER
>>>>>>> dfe7a978

  /** The field that represents the quarter-of-year.
    *
    * This field allows the quarter-of-year value to be queried and set.
    * The quarter-of-year has values from 1 to 4.
    *
    * The day-of-quarter can only be calculated if the month-of-year is available.
    *
    * This unit is an immutable and thread-safe singleton.
    */
<<<<<<< HEAD
  lazy val QUARTER_OF_YEAR: TemporalField = Field.QUARTER_OF_YEAR
=======
  val QUARTER_OF_YEAR: TemporalField = Field.QUARTER_OF_YEAR
>>>>>>> dfe7a978

  /** The field that represents the week-of-week-based-year.
    *
    * This field allows the week of the week-based-year value to be queried and set.
    *
    * This unit is an immutable and thread-safe singleton.
    */
<<<<<<< HEAD
  lazy val WEEK_OF_WEEK_BASED_YEAR: TemporalField = Field.WEEK_OF_WEEK_BASED_YEAR
=======
  val WEEK_OF_WEEK_BASED_YEAR: TemporalField = Field.WEEK_OF_WEEK_BASED_YEAR
>>>>>>> dfe7a978

  /** The field that represents the week-based-year.
    *
    * This field allows the week-based-year value to be queried and set.
    *
    * This unit is an immutable and thread-safe singleton.
    */
<<<<<<< HEAD
  lazy val WEEK_BASED_YEAR: TemporalField = Field.WEEK_BASED_YEAR
=======
  val WEEK_BASED_YEAR: TemporalField = Field.WEEK_BASED_YEAR
>>>>>>> dfe7a978

  /** The unit that represents week-based-years for the purpose of addition and subtraction.
    *
    * This allows a number of week-based-years to be added to, or subtracted from, a date.
    * The unit is equal to either 52 or 53 weeks.
    * The estimated duration of a week-based-year is the same as that of a standard ISO
    * year at {@code 365.2425 Days}.
    *
    * The rules for addition add the number of week-based-years to the existing value
    * for the week-based-year field. If the resulting week-based-year only has 52 weeks,
    * then the date will be in week 1 of the following week-based-year.
    *
    * This unit is an immutable and thread-safe singleton.
    */
<<<<<<< HEAD
  lazy val WEEK_BASED_YEARS: TemporalUnit = Unit.WEEK_BASED_YEARS
=======
  val WEEK_BASED_YEARS: TemporalUnit = Unit.WEEK_BASED_YEARS
>>>>>>> dfe7a978

  /** Unit that represents the concept of a quarter-year.
    * For the ISO calendar system, it is equal to 3 months.
    * The estimated duration of a quarter-year is one quarter of {@code 365.2425 Days}.
    *
    * This unit is an immutable and thread-safe singleton.
    */
  lazy val QUARTER_YEARS: TemporalUnit = Unit.QUARTER_YEARS

  /** Implementation of the field. */
  private object Field {
<<<<<<< HEAD
    lazy val DAY_OF_QUARTER: Field = new Field("DAY_OF_QUARTER", 0) {
=======
    val DAY_OF_QUARTER: Field = new Field("DAY_OF_QUARTER", 0) {
>>>>>>> dfe7a978
      override def toString: String  = "DayOfQuarter"
      def getBaseUnit: TemporalUnit  = DAYS
      def getRangeUnit: TemporalUnit = QUARTER_YEARS
      def range: ValueRange          = ValueRange.of(1, 90, 92)
      def isSupportedBy(temporal: TemporalAccessor): Boolean =
        temporal.isSupported(DAY_OF_YEAR) && temporal.isSupported(MONTH_OF_YEAR) && temporal
          .isSupported(YEAR) && isIso(temporal)
      def rangeRefinedBy(temporal: TemporalAccessor): ValueRange = {
        if (!temporal.isSupported(this))
          throw new UnsupportedTemporalTypeException("Unsupported field: DayOfQuarter")
        val qoy: Long = temporal.getLong(QUARTER_OF_YEAR)
        if (qoy == 1) {
          val year: Long = temporal.getLong(YEAR)
          return if (IsoChronology.INSTANCE.isLeapYear(year)) ValueRange.of(1, 91)
          else ValueRange.of(1, 90)
        } else if (qoy == 2) {
          return ValueRange.of(1, 91)
        } else if (qoy == 3 || qoy == 4) {
          return ValueRange.of(1, 92)
        }
        range
      }
      def getFrom(temporal: TemporalAccessor): Long = {
        if (!temporal.isSupported(this))
          throw new UnsupportedTemporalTypeException("Unsupported field: DayOfQuarter")
        val doy: Int   = temporal.get(DAY_OF_YEAR)
        val moy: Int   = temporal.get(MONTH_OF_YEAR)
        val year: Long = temporal.getLong(YEAR)
        doy.toLong - QUARTER_DAYS(
          ((moy - 1) / 3) + (if (IsoChronology.INSTANCE.isLeapYear(year)) 4 else 0)
        ).toInt
      }
      def adjustInto[R <: Temporal](temporal: R, newValue: Long): R = {
        val curValue: Long = getFrom(temporal)
        range.checkValidValue(newValue, this)
        temporal
          .`with`(DAY_OF_YEAR, temporal.getLong(DAY_OF_YEAR) + (newValue - curValue))
          .asInstanceOf[R]
      }
      override def resolve(
        fieldValues:     java.util.Map[TemporalField, java.lang.Long],
        partialTemporal: TemporalAccessor,
        resolverStyle:   ResolverStyle
      ): TemporalAccessor = {
        val yearLong: java.lang.Long = fieldValues.get(YEAR)
        val qoyLong: java.lang.Long  = fieldValues.get(QUARTER_OF_YEAR)
        if (yearLong == null || qoyLong == null)
          return null
        val y: Int          = YEAR.checkValidIntValue(yearLong)
        val doq: Long       = fieldValues.get(DAY_OF_QUARTER)
        var date: LocalDate = null
        if (resolverStyle eq ResolverStyle.LENIENT) {
          val qoy: Long = qoyLong
          date = LocalDate.of(y, 1, 1)
          date = date.plusMonths(Math.multiplyExact(Math.subtractExact(qoy, 1), 3))
          date = date.plusDays(Math.subtractExact(doq, 1))
        } else {
          val qoy: Int = QUARTER_OF_YEAR.range.checkValidIntValue(qoyLong, QUARTER_OF_YEAR)
          if (resolverStyle eq ResolverStyle.STRICT) {
            var max: Int = 92
            if (qoy == 1) {
              max = if (IsoChronology.INSTANCE.isLeapYear(y.toLong)) 91 else 90
            } else if (qoy == 2) {
              max = 91
            }
            ValueRange.of(1, max.toLong).checkValidValue(doq, this)
          } else {
            range.checkValidValue(doq, this)
          }
          date = LocalDate.of(y, ((qoy - 1) * 3) + 1, 1).plusDays(doq - 1)
        }
        fieldValues.remove(this)
        fieldValues.remove(YEAR)
        fieldValues.remove(QUARTER_OF_YEAR)
        date
      }
    }

<<<<<<< HEAD
    lazy val QUARTER_OF_YEAR: Field = new Field("QUARTER_OF_YEAR", 1) {
=======
    val QUARTER_OF_YEAR: Field = new Field("QUARTER_OF_YEAR", 1) {
>>>>>>> dfe7a978
      override def toString: String  = "QuarterOfYear"
      def getBaseUnit: TemporalUnit  = QUARTER_YEARS
      def getRangeUnit: TemporalUnit = YEARS
      def range: ValueRange          = ValueRange.of(1, 4)
      def isSupportedBy(temporal: TemporalAccessor): Boolean =
        temporal.isSupported(MONTH_OF_YEAR) && isIso(temporal)
      def rangeRefinedBy(temporal: TemporalAccessor): ValueRange = range
      def getFrom(temporal:        TemporalAccessor): Long = {
        if (!temporal.isSupported(this))
          throw new UnsupportedTemporalTypeException("Unsupported field: QuarterOfYear")
        val moy: Long = temporal.getLong(MONTH_OF_YEAR)
        (moy + 2) / 3
      }
      def adjustInto[R <: Temporal](temporal: R, newValue: Long): R = {
        val curValue: Long = getFrom(temporal)
        range.checkValidValue(newValue, this)
        temporal
          .`with`(MONTH_OF_YEAR, temporal.getLong(MONTH_OF_YEAR) + (newValue - curValue) * 3)
          .asInstanceOf[R]
      }
    }

<<<<<<< HEAD
    lazy val WEEK_OF_WEEK_BASED_YEAR: Field = new Field("WEEK_OF_WEEK_BASED_YEAR", 2) {
=======
    val WEEK_OF_WEEK_BASED_YEAR: Field = new Field("WEEK_OF_WEEK_BASED_YEAR", 2) {
>>>>>>> dfe7a978
      override def toString: String  = "WeekOfWeekBasedYear"
      def getBaseUnit: TemporalUnit  = WEEKS
      def getRangeUnit: TemporalUnit = WEEK_BASED_YEARS
      override def getDisplayName(locale: Locale): String = {
        Objects.requireNonNull(locale, "locale")
        "Week"
      }
      def range: ValueRange = ValueRange.of(1, 52, 53)
      def isSupportedBy(temporal: TemporalAccessor): Boolean =
        temporal.isSupported(EPOCH_DAY) && isIso(temporal)
      def rangeRefinedBy(temporal: TemporalAccessor): ValueRange =
        if (!temporal.isSupported(this))
          throw new UnsupportedTemporalTypeException("Unsupported field: WeekOfWeekBasedYear")
        else
          getWeekRange(LocalDate.from(temporal))
      def getFrom(temporal: TemporalAccessor): Long =
        if (!temporal.isSupported(this))
          throw new UnsupportedTemporalTypeException("Unsupported field: WeekOfWeekBasedYear")
        else
          getWeek(LocalDate.from(temporal)).toLong
      def adjustInto[R <: Temporal](temporal: R, newValue: Long): R = {
        range.checkValidValue(newValue, this)
        temporal.plus(Math.subtractExact(newValue, getFrom(temporal)), WEEKS).asInstanceOf[R]
      }
      override def resolve(
        fieldValues:     java.util.Map[TemporalField, java.lang.Long],
        partialTemporal: TemporalAccessor,
        resolverStyle:   ResolverStyle
      ): TemporalAccessor = {
        val wbyLong: java.lang.Long = fieldValues.get(WEEK_BASED_YEAR)
        val dowLong: java.lang.Long = fieldValues.get(DAY_OF_WEEK)
        if (wbyLong == null || dowLong == null)
          return null
        val wby: Int        = WEEK_BASED_YEAR.range.checkValidIntValue(wbyLong, WEEK_BASED_YEAR)
        val wowby: Long     = fieldValues.get(WEEK_OF_WEEK_BASED_YEAR)
        var date: LocalDate = null
        if (resolverStyle eq ResolverStyle.LENIENT) {
          var dow: Long   = dowLong
          var weeks: Long = 0
          if (dow > 7) {
            weeks = (dow - 1) / 7
            dow   = ((dow - 1) % 7) + 1
          } else if (dow < 1) {
            weeks = (dow / 7) - 1
            dow   = (dow % 7) + 7
          }
          date =
            LocalDate.of(wby, 1, 4).plusWeeks(wowby - 1).plusWeeks(weeks).`with`(DAY_OF_WEEK, dow)
        } else {
          val dow: Int = DAY_OF_WEEK.checkValidIntValue(dowLong)
          if (resolverStyle eq ResolverStyle.STRICT) {
            val temp: LocalDate   = LocalDate.of(wby, 1, 4)
            val range: ValueRange = getWeekRange(temp)
            range.checkValidValue(wowby, this)
          } else {
            range.checkValidValue(wowby, this)
          }
          date = LocalDate.of(wby, 1, 4).plusWeeks(wowby - 1).`with`(DAY_OF_WEEK, dow.toLong)
        }
        fieldValues.remove(this)
        fieldValues.remove(WEEK_BASED_YEAR)
        fieldValues.remove(DAY_OF_WEEK)
        date
      }
    }

<<<<<<< HEAD
    lazy val WEEK_BASED_YEAR: Field = new Field("WEEK_BASED_YEAR", 3) {
=======
    val WEEK_BASED_YEAR: Field = new Field("WEEK_BASED_YEAR", 3) {
>>>>>>> dfe7a978
      override def toString: String  = "WeekBasedYear"
      def getBaseUnit: TemporalUnit  = WEEK_BASED_YEARS
      def getRangeUnit: TemporalUnit = FOREVER
      def range: ValueRange          = YEAR.range
      def isSupportedBy(temporal: TemporalAccessor): Boolean =
        temporal.isSupported(EPOCH_DAY) && isIso(temporal)
      def rangeRefinedBy(temporal: TemporalAccessor): ValueRange = YEAR.range
      def getFrom(temporal:        TemporalAccessor): Long =
        if (!temporal.isSupported(this))
          throw new UnsupportedTemporalTypeException("Unsupported field: WeekBasedYear")
        else getWeekBasedYear(LocalDate.from(temporal)).toLong
      def adjustInto[R <: Temporal](temporal: R, newValue: Long): R = {
        if (!isSupportedBy(temporal))
          throw new UnsupportedTemporalTypeException("Unsupported field: WeekBasedYear")
        val newWby: Int     = range.checkValidIntValue(newValue, WEEK_BASED_YEAR)
        val date: LocalDate = LocalDate.from(temporal)
        val dow: Int        = date.get(DAY_OF_WEEK)
        var week: Int       = getWeek(date)
        if (week == 53 && getWeekRange(newWby) == 52) {
          week = 52
        }
        var resolved: LocalDate = LocalDate.of(newWby, 1, 4)
        val days: Int           = (dow - resolved.get(DAY_OF_WEEK)) + ((week - 1) * 7)
        resolved = resolved.plusDays(days.toLong)
        temporal.`with`(resolved).asInstanceOf[R]
      }
    }

    private lazy val QUARTER_DAYS: Array[Int] = Array(0, 90, 181, 273, 0, 91, 182, 274)

    private def isIso(temporal: TemporalAccessor): Boolean =
      Chronology.from(temporal) == IsoChronology.INSTANCE

    private def getWeekRange(date: LocalDate): ValueRange = {
      val wby: Int = getWeekBasedYear(date)
      ValueRange.of(1, getWeekRange(wby).toLong)
    }

    private def getWeekRange(wby: Int): Int = {
      val date: LocalDate = LocalDate.of(wby, 1, 1)
      if ((date.getDayOfWeek eq THURSDAY) || ((date.getDayOfWeek eq WEDNESDAY) && date.isLeapYear))
        53
      else 52
    }

    private def getWeek(date: LocalDate): Int = {
      val dow0: Int         = date.getDayOfWeek.ordinal
      val doy0: Int         = date.getDayOfYear - 1
      val doyThu0: Int      = doy0 + (3 - dow0)
      val alignedWeek: Int  = doyThu0 / 7
      val firstThuDoy0: Int = doyThu0 - (alignedWeek * 7)
      var firstMonDoy0: Int = firstThuDoy0 - 3
      if (firstMonDoy0 < -3) {
        firstMonDoy0 += 7
      }
      if (doy0 < firstMonDoy0)
        return getWeekRange(date.withDayOfYear(180).minusYears(1)).getMaximum.toInt
      var week: Int = ((doy0 - firstMonDoy0) / 7) + 1
      if (week == 53) {
        if (!(firstMonDoy0 == -3 || firstMonDoy0 == -2 && date.isLeapYear))
          week = 1
      }
      week
    }

    private def getWeekBasedYear(date: LocalDate): Int = {
      var year: Int = date.getYear
      var doy: Int  = date.getDayOfYear
      if (doy <= 3) {
        val dow: Int = date.getDayOfWeek.ordinal
        if (doy - dow < -2)
          year -= 1
      } else if (doy >= 363) {
        val dow: Int = date.getDayOfWeek.ordinal
        doy = doy - 363 - (if (date.isLeapYear) 1 else 0)
        if (doy - dow >= 0)
          year += 1
      }
      year
    }
  }

  private sealed abstract class Field(name: String, ordinal: Int)
      extends Enum[Field](name, ordinal)
      with TemporalField {
    def getDisplayName(locale: Locale): String = {
      Objects.requireNonNull(locale, "locale")
      toString
    }

    def resolve(
      fieldValues:     java.util.Map[TemporalField, java.lang.Long],
      partialTemporal: TemporalAccessor,
      resolverStyle:   ResolverStyle
    ): TemporalAccessor =
      null

    def isDateBased: Boolean = true

    def isTimeBased: Boolean = false
  }

  /** Implementation of the period unit. */
  private object Unit {
    lazy val WEEK_BASED_YEARS = new Unit("WeekBasedYears", 0, Duration.ofSeconds(31556952L))
    lazy val QUARTER_YEARS    = new Unit("QuarterYears", 1, Duration.ofSeconds(31556952L / 4))
  }

  /// !!! FIXME: Passing of name to the Enum constructor is not quite right.
  //             We should have a look at the compiled code to figure out what's happening exactly in the Java version.
  private final class Unit(name: String, ordinal: Int, private val duration: Duration)
      extends Enum[Unit](name, ordinal)
      with TemporalUnit {

    def getDuration: Duration = duration

    def isDurationEstimated: Boolean = true

    def isDateBased: Boolean = true

    def isTimeBased: Boolean = false

    def isSupportedBy(temporal: Temporal): Boolean = temporal.isSupported(EPOCH_DAY)

    def addTo[R <: Temporal](temporal: R, periodToAdd: Long): R =
      this match {
        case Unit.WEEK_BASED_YEARS =>
          val added: Long = Math.addExact(temporal.get(WEEK_BASED_YEAR).toLong, periodToAdd)
          temporal.`with`(WEEK_BASED_YEAR, added).asInstanceOf[R]
        case Unit.QUARTER_YEARS =>
          temporal
            .plus(periodToAdd / 256, YEARS)
            .plus((periodToAdd % 256) * 3, MONTHS)
            .asInstanceOf[R]
        case _ => throw new IllegalStateException("Unreachable")
      }

    def between(temporal1: Temporal, temporal2: Temporal): Long =
      this match {
        case Unit.WEEK_BASED_YEARS =>
          Math.subtractExact(temporal2.getLong(WEEK_BASED_YEAR), temporal1.getLong(WEEK_BASED_YEAR))
        case Unit.QUARTER_YEARS => temporal1.until(temporal2, MONTHS) / 3
        case _                  => throw new IllegalStateException("Unreachable")
      }

    override def toString: String = name
  }
}<|MERGE_RESOLUTION|>--- conflicted
+++ resolved
@@ -133,11 +133,7 @@
     *
     * This unit is an immutable and thread-safe singleton.
     */
-<<<<<<< HEAD
   lazy val DAY_OF_QUARTER: TemporalField = Field.DAY_OF_QUARTER
-=======
-  val DAY_OF_QUARTER: TemporalField = Field.DAY_OF_QUARTER
->>>>>>> dfe7a978
 
   /** The field that represents the quarter-of-year.
     *
@@ -148,11 +144,7 @@
     *
     * This unit is an immutable and thread-safe singleton.
     */
-<<<<<<< HEAD
   lazy val QUARTER_OF_YEAR: TemporalField = Field.QUARTER_OF_YEAR
-=======
-  val QUARTER_OF_YEAR: TemporalField = Field.QUARTER_OF_YEAR
->>>>>>> dfe7a978
 
   /** The field that represents the week-of-week-based-year.
     *
@@ -160,11 +152,7 @@
     *
     * This unit is an immutable and thread-safe singleton.
     */
-<<<<<<< HEAD
   lazy val WEEK_OF_WEEK_BASED_YEAR: TemporalField = Field.WEEK_OF_WEEK_BASED_YEAR
-=======
-  val WEEK_OF_WEEK_BASED_YEAR: TemporalField = Field.WEEK_OF_WEEK_BASED_YEAR
->>>>>>> dfe7a978
 
   /** The field that represents the week-based-year.
     *
@@ -172,11 +160,7 @@
     *
     * This unit is an immutable and thread-safe singleton.
     */
-<<<<<<< HEAD
   lazy val WEEK_BASED_YEAR: TemporalField = Field.WEEK_BASED_YEAR
-=======
-  val WEEK_BASED_YEAR: TemporalField = Field.WEEK_BASED_YEAR
->>>>>>> dfe7a978
 
   /** The unit that represents week-based-years for the purpose of addition and subtraction.
     *
@@ -191,11 +175,7 @@
     *
     * This unit is an immutable and thread-safe singleton.
     */
-<<<<<<< HEAD
   lazy val WEEK_BASED_YEARS: TemporalUnit = Unit.WEEK_BASED_YEARS
-=======
-  val WEEK_BASED_YEARS: TemporalUnit = Unit.WEEK_BASED_YEARS
->>>>>>> dfe7a978
 
   /** Unit that represents the concept of a quarter-year.
     * For the ISO calendar system, it is equal to 3 months.
@@ -207,11 +187,7 @@
 
   /** Implementation of the field. */
   private object Field {
-<<<<<<< HEAD
     lazy val DAY_OF_QUARTER: Field = new Field("DAY_OF_QUARTER", 0) {
-=======
-    val DAY_OF_QUARTER: Field = new Field("DAY_OF_QUARTER", 0) {
->>>>>>> dfe7a978
       override def toString: String  = "DayOfQuarter"
       def getBaseUnit: TemporalUnit  = DAYS
       def getRangeUnit: TemporalUnit = QUARTER_YEARS
@@ -290,11 +266,7 @@
       }
     }
 
-<<<<<<< HEAD
-    lazy val QUARTER_OF_YEAR: Field = new Field("QUARTER_OF_YEAR", 1) {
-=======
-    val QUARTER_OF_YEAR: Field = new Field("QUARTER_OF_YEAR", 1) {
->>>>>>> dfe7a978
+    lazy  val QUARTER_OF_YEAR: Field = new Field("QUARTER_OF_YEAR", 1) {
       override def toString: String  = "QuarterOfYear"
       def getBaseUnit: TemporalUnit  = QUARTER_YEARS
       def getRangeUnit: TemporalUnit = YEARS
@@ -317,11 +289,7 @@
       }
     }
 
-<<<<<<< HEAD
     lazy val WEEK_OF_WEEK_BASED_YEAR: Field = new Field("WEEK_OF_WEEK_BASED_YEAR", 2) {
-=======
-    val WEEK_OF_WEEK_BASED_YEAR: Field = new Field("WEEK_OF_WEEK_BASED_YEAR", 2) {
->>>>>>> dfe7a978
       override def toString: String  = "WeekOfWeekBasedYear"
       def getBaseUnit: TemporalUnit  = WEEKS
       def getRangeUnit: TemporalUnit = WEEK_BASED_YEARS
@@ -388,11 +356,7 @@
       }
     }
 
-<<<<<<< HEAD
     lazy val WEEK_BASED_YEAR: Field = new Field("WEEK_BASED_YEAR", 3) {
-=======
-    val WEEK_BASED_YEAR: Field = new Field("WEEK_BASED_YEAR", 3) {
->>>>>>> dfe7a978
       override def toString: String  = "WeekBasedYear"
       def getBaseUnit: TemporalUnit  = WEEK_BASED_YEARS
       def getRangeUnit: TemporalUnit = FOREVER
