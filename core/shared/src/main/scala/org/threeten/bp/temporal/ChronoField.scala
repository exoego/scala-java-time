--- conflicted
+++ resolved
@@ -78,11 +78,7 @@
     * For example, if the {@code TemporalAccessor} stores time to millisecond precision,
     * then the nano-of-second must be divided by 1,000,000 before replacing the milli-of-second.
     */
-<<<<<<< HEAD
   lazy val NANO_OF_SECOND =
-=======
-  val NANO_OF_SECOND =
->>>>>>> dfe7a978
     new ChronoField("NanoOfSecond", 0, NANOS, SECONDS, ValueRange.of(0, 999999999))
 
   /** The nano-of-day.
@@ -94,11 +90,7 @@
     * Implementations of {@code TemporalAccessor} should provide a value for this field if
     * they can return a value for {@link #SECOND_OF_DAY} filling unknown precision with zero.
     */
-<<<<<<< HEAD
   lazy val NANO_OF_DAY =
-=======
-  val NANO_OF_DAY =
->>>>>>> dfe7a978
     new ChronoField("NanoOfDay", 1, NANOS, DAYS, ValueRange.of(0, 86400L * 1000000000L - 1))
 
   /** The micro-of-second.
@@ -114,11 +106,7 @@
     * When this field is used for setting a value, it should behave in the same way as
     * setting {@link #NANO_OF_SECOND} with the value multiplied by 1,000.
     */
-<<<<<<< HEAD
   lazy val MICRO_OF_SECOND =
-=======
-  val MICRO_OF_SECOND =
->>>>>>> dfe7a978
     new ChronoField("MicroOfSecond", 2, MICROS, SECONDS, ValueRange.of(0, 999999))
 
   /** The micro-of-day.
@@ -133,11 +121,7 @@
     * When this field is used for setting a value, it should behave in the same way as
     * setting {@link #NANO_OF_DAY} with the value multiplied by 1,000.
     */
-<<<<<<< HEAD
   lazy val MICRO_OF_DAY =
-=======
-  val MICRO_OF_DAY =
->>>>>>> dfe7a978
     new ChronoField("MicroOfDay", 3, MICROS, DAYS, ValueRange.of(0, 86400L * 1000000L - 1))
 
   /** The milli-of-second.
@@ -153,12 +137,7 @@
     * When this field is used for setting a value, it should behave in the same way as
     * setting {@link #NANO_OF_SECOND} with the value multiplied by 1,000,000.
     */
-<<<<<<< HEAD
-  lazy val MILLI_OF_SECOND =
-    new ChronoField("MilliOfSecond", 4, MILLIS, SECONDS, ValueRange.of(0, 999))
-=======
-  val MILLI_OF_SECOND = new ChronoField("MilliOfSecond", 4, MILLIS, SECONDS, ValueRange.of(0, 999))
->>>>>>> dfe7a978
+  lazy val MILLI_OF_SECOND = new ChronoField("MilliOfSecond", 4, MILLIS, SECONDS, ValueRange.of(0, 999))
 
   /** The milli-of-day.
     *
@@ -172,11 +151,7 @@
     * When this field is used for setting a value, it should behave in the same way as
     * setting {@link #NANO_OF_DAY} with the value multiplied by 1,000,000.
     */
-<<<<<<< HEAD
   lazy val MILLI_OF_DAY =
-=======
-  val MILLI_OF_DAY =
->>>>>>> dfe7a978
     new ChronoField("MilliOfDay", 5, MILLIS, DAYS, ValueRange.of(0, 86400L * 1000L - 1))
 
   /** The second-of-minute.
@@ -184,11 +159,7 @@
     * This counts the second within the minute, from 0 to 59.
     * This field has the same meaning for all calendar systems.
     */
-<<<<<<< HEAD
   lazy val SECOND_OF_MINUTE =
-=======
-  val SECOND_OF_MINUTE =
->>>>>>> dfe7a978
     new ChronoField("SecondOfMinute", 6, SECONDS, MINUTES, ValueRange.of(0, 59))
 
   /** The second-of-day.
@@ -196,34 +167,21 @@
     * This counts the second within the day, from 0 to (24 * 60 * 60) - 1.
     * This field has the same meaning for all calendar systems.
     */
-<<<<<<< HEAD
-  lazy val SECOND_OF_DAY =
-    new ChronoField("SecondOfDay", 7, SECONDS, DAYS, ValueRange.of(0, 86400L - 1))
-=======
-  val SECOND_OF_DAY = new ChronoField("SecondOfDay", 7, SECONDS, DAYS, ValueRange.of(0, 86400L - 1))
->>>>>>> dfe7a978
+  lazy val SECOND_OF_DAY = new ChronoField("SecondOfDay", 7, SECONDS, DAYS, ValueRange.of(0, 86400L - 1))
 
   /** The minute-of-hour.
     *
     * This counts the minute within the hour, from 0 to 59.
     * This field has the same meaning for all calendar systems.
     */
-<<<<<<< HEAD
   lazy val MINUTE_OF_HOUR = new ChronoField("MinuteOfHour", 8, MINUTES, HOURS, ValueRange.of(0, 59))
-=======
-  val MINUTE_OF_HOUR = new ChronoField("MinuteOfHour", 8, MINUTES, HOURS, ValueRange.of(0, 59))
->>>>>>> dfe7a978
 
   /** The minute-of-day.
     *
     * This counts the minute within the day, from 0 to (24 * 60) - 1.
     * This field has the same meaning for all calendar systems.
     */
-<<<<<<< HEAD
   lazy val MINUTE_OF_DAY =
-=======
-  val MINUTE_OF_DAY =
->>>>>>> dfe7a978
     new ChronoField("MinuteOfDay", 9, MINUTES, DAYS, ValueRange.of(0, (24 * 60) - 1))
 
   /** The hour-of-am-pm.
@@ -232,11 +190,7 @@
     * This is the hour that would be observed on a standard 12-hour digital clock.
     * This field has the same meaning for all calendar systems.
     */
-<<<<<<< HEAD
   lazy val HOUR_OF_AMPM = new ChronoField("HourOfAmPm", 10, HOURS, HALF_DAYS, ValueRange.of(0, 11))
-=======
-  val HOUR_OF_AMPM = new ChronoField("HourOfAmPm", 10, HOURS, HALF_DAYS, ValueRange.of(0, 11))
->>>>>>> dfe7a978
 
   /** The clock-hour-of-am-pm.
     *
@@ -244,11 +198,7 @@
     * This is the hour that would be observed on a standard 12-hour analog wall clock.
     * This field has the same meaning for all calendar systems.
     */
-<<<<<<< HEAD
   lazy val CLOCK_HOUR_OF_AMPM =
-=======
-  val CLOCK_HOUR_OF_AMPM =
->>>>>>> dfe7a978
     new ChronoField("ClockHourOfAmPm", 11, HOURS, HALF_DAYS, ValueRange.of(1, 12))
 
   /** The hour-of-day.
@@ -257,11 +207,7 @@
     * This is the hour that would be observed on a standard 24-hour digital clock.
     * This field has the same meaning for all calendar systems.
     */
-<<<<<<< HEAD
   lazy val HOUR_OF_DAY = new ChronoField("HourOfDay", 12, HOURS, DAYS, ValueRange.of(0, 23))
-=======
-  val HOUR_OF_DAY = new ChronoField("HourOfDay", 12, HOURS, DAYS, ValueRange.of(0, 23))
->>>>>>> dfe7a978
 
   /** The clock-hour-of-day.
     *
@@ -269,23 +215,14 @@
     * This is the hour that would be observed on a 24-hour analog wall clock.
     * This field has the same meaning for all calendar systems.
     */
-<<<<<<< HEAD
-  lazy val CLOCK_HOUR_OF_DAY =
-    new ChronoField("ClockHourOfDay", 13, HOURS, DAYS, ValueRange.of(1, 24))
-=======
-  val CLOCK_HOUR_OF_DAY = new ChronoField("ClockHourOfDay", 13, HOURS, DAYS, ValueRange.of(1, 24))
->>>>>>> dfe7a978
+  lazy val CLOCK_HOUR_OF_DAY = new ChronoField("ClockHourOfDay", 13, HOURS, DAYS, ValueRange.of(1, 24))
 
   /** The am-pm-of-day.
     *
     * This counts the AM/PM within the day, from 0 (AM) to 1 (PM).
     * This field has the same meaning for all calendar systems.
     */
-<<<<<<< HEAD
   lazy val AMPM_OF_DAY = new ChronoField("AmPmOfDay", 14, HALF_DAYS, DAYS, ValueRange.of(0, 1))
-=======
-  val AMPM_OF_DAY = new ChronoField("AmPmOfDay", 14, HALF_DAYS, DAYS, ValueRange.of(0, 1))
->>>>>>> dfe7a978
 
   /** The day-of-week, such as Tuesday.
     *
@@ -301,11 +238,7 @@
     * if they have a similar concept of named or numbered days within a period similar
     * to a week. It is recommended that the numbering starts from 1.
     */
-<<<<<<< HEAD
   lazy val DAY_OF_WEEK = new ChronoField("DayOfWeek", 15, DAYS, WEEKS, ValueRange.of(1, 7))
-=======
-  val DAY_OF_WEEK = new ChronoField("DayOfWeek", 15, DAYS, WEEKS, ValueRange.of(1, 7))
->>>>>>> dfe7a978
 
   /** The aligned day-of-week within a month.
     *
@@ -323,11 +256,7 @@
     * Calendar systems that do not have a seven day week should typically implement this
     * field in the same way, but using the alternate week length.
     */
-<<<<<<< HEAD
   lazy val ALIGNED_DAY_OF_WEEK_IN_MONTH =
-=======
-  val ALIGNED_DAY_OF_WEEK_IN_MONTH =
->>>>>>> dfe7a978
     new ChronoField("AlignedDayOfWeekInMonth", 16, DAYS, WEEKS, ValueRange.of(1, 7))
 
   /** The aligned day-of-week within a year.
@@ -346,11 +275,7 @@
     * Calendar systems that do not have a seven day week should typically implement this
     * field in the same way, but using the alternate week length.
     */
-<<<<<<< HEAD
   lazy val ALIGNED_DAY_OF_WEEK_IN_YEAR =
-=======
-  val ALIGNED_DAY_OF_WEEK_IN_YEAR =
->>>>>>> dfe7a978
     new ChronoField("AlignedDayOfWeekInYear", 17, DAYS, WEEKS, ValueRange.of(1, 7))
 
   /** The day-of-month.
@@ -364,11 +289,7 @@
     * day-of-month values for users of the calendar system.
     * Normally, this is a count of days from 1 to the length of the month.
     */
-<<<<<<< HEAD
   lazy val DAY_OF_MONTH = new ChronoField("DayOfMonth", 18, DAYS, MONTHS, ValueRange.of(1, 28, 31))
-=======
-  val DAY_OF_MONTH = new ChronoField("DayOfMonth", 18, DAYS, MONTHS, ValueRange.of(1, 28, 31))
->>>>>>> dfe7a978
 
   /** The day-of-year.
     *
@@ -380,11 +301,7 @@
     * day-of-year values for users of the calendar system.
     * Normally, this is a count of days from 1 to the length of the year.
     */
-<<<<<<< HEAD
   lazy val DAY_OF_YEAR = new ChronoField("DayOfYear", 19, DAYS, YEARS, ValueRange.of(1, 365, 366))
-=======
-  val DAY_OF_YEAR = new ChronoField("DayOfYear", 19, DAYS, YEARS, ValueRange.of(1, 365, 366))
->>>>>>> dfe7a978
 
   /** The epoch-day, based on the Java epoch of 1970-01-01 (ISO).
     *
@@ -394,11 +311,7 @@
     * This field is strictly defined to have the same meaning in all calendar systems.
     * This is necessary to ensure interoperability between calendars.
     */
-<<<<<<< HEAD
   lazy val EPOCH_DAY =
-=======
-  val EPOCH_DAY =
->>>>>>> dfe7a978
     new ChronoField("EpochDay", 20, DAYS, FOREVER, ValueRange.of(-365243219162L, 365241780471L))
 
   /** The aligned week within a month.
@@ -415,11 +328,7 @@
     * Calendar systems that do not have a seven day week should typically implement this
     * field in the same way, but using the alternate week length.
     */
-<<<<<<< HEAD
   lazy val ALIGNED_WEEK_OF_MONTH =
-=======
-  val ALIGNED_WEEK_OF_MONTH =
->>>>>>> dfe7a978
     new ChronoField("AlignedWeekOfMonth", 21, WEEKS, MONTHS, ValueRange.of(1, 4, 5))
 
   /** The aligned week within a year.
@@ -436,11 +345,7 @@
     * Calendar systems that do not have a seven day week should typically implement this
     * field in the same way, but using the alternate week length.
     */
-<<<<<<< HEAD
   lazy val ALIGNED_WEEK_OF_YEAR =
-=======
-  val ALIGNED_WEEK_OF_YEAR =
->>>>>>> dfe7a978
     new ChronoField("AlignedWeekOfYear", 22, WEEKS, YEARS, ValueRange.of(1, 53))
 
   /** The month-of-year, such as March.
@@ -452,11 +357,7 @@
     * month-of-year values for users of the calendar system.
     * Normally, this is a count of months starting from 1.
     */
-<<<<<<< HEAD
   lazy val MONTH_OF_YEAR = new ChronoField("MonthOfYear", 23, MONTHS, YEARS, ValueRange.of(1, 12))
-=======
-  val MONTH_OF_YEAR = new ChronoField("MonthOfYear", 23, MONTHS, YEARS, ValueRange.of(1, 12))
->>>>>>> dfe7a978
 
   /** The proleptic-month, which counts months sequentially from year 0.
     *
@@ -467,11 +368,7 @@
     * This field is defined to have the same meaning in all calendar systems.
     * It is simply a count of months from whatever the calendar defines as year 0.
     */
-<<<<<<< HEAD
   lazy val PROLEPTIC_MONTH = new ChronoField(
-=======
-  val PROLEPTIC_MONTH = new ChronoField(
->>>>>>> dfe7a978
     "ProlepticMonth",
     24,
     MONTHS,
@@ -512,11 +409,7 @@
     * will typically be the same as that used by the ISO calendar system.
     * The year-of-era value should typically always be positive, however this is not required.
     */
-<<<<<<< HEAD
   lazy val YEAR_OF_ERA = new ChronoField(
-=======
-  val YEAR_OF_ERA = new ChronoField(
->>>>>>> dfe7a978
     "YearOfEra",
     25,
     YEARS,
@@ -546,11 +439,7 @@
     * defined with any appropriate value, although defining it to be the same as ISO may be
     * the best option.
     */
-<<<<<<< HEAD
   lazy val YEAR =
-=======
-  val YEAR =
->>>>>>> dfe7a978
     new ChronoField("Year",
                     26,
                     YEARS,
@@ -572,11 +461,7 @@
     * Earlier eras must have sequentially smaller values.
     * Later eras must have sequentially larger values,
     */
-<<<<<<< HEAD
   lazy val ERA = new ChronoField("Era", 27, ERAS, FOREVER, ValueRange.of(0, 1))
-=======
-  val ERA = new ChronoField("Era", 27, ERAS, FOREVER, ValueRange.of(0, 1))
->>>>>>> dfe7a978
 
   /** The instant epoch-seconds.
     *
@@ -592,19 +477,11 @@
     * This field is strictly defined to have the same meaning in all calendar systems.
     * This is necessary to ensure interoperation between calendars.
     */
-<<<<<<< HEAD
   lazy val INSTANT_SECONDS = new ChronoField("InstantSeconds",
                                              28,
                                              SECONDS,
                                              FOREVER,
                                              ValueRange.of(Long.MinValue, Long.MaxValue))
-=======
-  val INSTANT_SECONDS = new ChronoField("InstantSeconds",
-                                        28,
-                                        SECONDS,
-                                        FOREVER,
-                                        ValueRange.of(Long.MinValue, Long.MaxValue))
->>>>>>> dfe7a978
 
   /** The offset from UTC/Greenwich.
     *
@@ -618,17 +495,10 @@
     * This field is strictly defined to have the same meaning in all calendar systems.
     * This is necessary to ensure interoperation between calendars.
     */
-<<<<<<< HEAD
   lazy val OFFSET_SECONDS =
     new ChronoField("OffsetSeconds", 29, SECONDS, FOREVER, ValueRange.of(-18 * 3600, 18 * 3600))
 
   lazy val values: Array[ChronoField] = Array(
-=======
-  val OFFSET_SECONDS =
-    new ChronoField("OffsetSeconds", 29, SECONDS, FOREVER, ValueRange.of(-18 * 3600, 18 * 3600))
-
-  val values: Array[ChronoField] = Array(
->>>>>>> dfe7a978
     NANO_OF_SECOND,
     NANO_OF_DAY,
     MICRO_OF_SECOND,
