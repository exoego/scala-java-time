/*
 * Copyright (c) 2007-present, Stephen Colebourne & Michael Nascimento Santos
 *
 * All rights reserved.
 *
 * Redistribution and use in source and binary forms, with or without
 * modification, are permitted provided that the following conditions are met:
 *
 *  * Redistributions of source code must retain the above copyright notice,
 *    this list of conditions and the following disclaimer.
 *
 *  * Redistributions in binary form must reproduce the above copyright notice,
 *    this list of conditions and the following disclaimer in the documentation
 *    and/or other materials provided with the distribution.
 *
 *  * Neither the name of JSR-310 nor the names of its contributors
 *    may be used to endorse or promote products derived from this software
 *    without specific prior written permission.
 *
 * THIS SOFTWARE IS PROVIDED BY THE COPYRIGHT HOLDERS AND CONTRIBUTORS
 * "AS IS" AND ANY EXPRESS OR IMPLIED WARRANTIES, INCLUDING, BUT NOT
 * LIMITED TO, THE IMPLIED WARRANTIES OF MERCHANTABILITY AND FITNESS FOR
 * A PARTICULAR PURPOSE ARE DISCLAIMED. IN NO EVENT SHALL THE COPYRIGHT OWNER OR
 * CONTRIBUTORS BE LIABLE FOR ANY DIRECT, INDIRECT, INCIDENTAL, SPECIAL,
 * EXEMPLARY, OR CONSEQUENTIAL DAMAGES (INCLUDING, BUT NOT LIMITED TO,
 * PROCUREMENT OF SUBSTITUTE GOODS OR SERVICES; LOSS OF USE, DATA, OR
 * PROFITS; OR BUSINESS INTERRUPTION) HOWEVER CAUSED AND ON ANY THEORY OF
 * LIABILITY, WHETHER IN CONTRACT, STRICT LIABILITY, OR TORT (INCLUDING
 * NEGLIGENCE OR OTHERWISE) ARISING IN ANY WAY OUT OF THE USE OF THIS
 * SOFTWARE, EVEN IF ADVISED OF THE POSSIBILITY OF SUCH DAMAGE.
 */
package org.threeten.bp.chrono

import org.threeten.bp.temporal.ChronoField.ALIGNED_DAY_OF_WEEK_IN_MONTH
import org.threeten.bp.temporal.ChronoField.ALIGNED_DAY_OF_WEEK_IN_YEAR
import org.threeten.bp.temporal.ChronoField.ALIGNED_WEEK_OF_MONTH
import org.threeten.bp.temporal.ChronoField.ALIGNED_WEEK_OF_YEAR
import org.threeten.bp.temporal.ChronoField.EPOCH_DAY
import org.threeten.bp.temporal.ChronoField.DAY_OF_WEEK
import org.threeten.bp.temporal.ChronoField.DAY_OF_MONTH
import org.threeten.bp.temporal.ChronoField.DAY_OF_YEAR
import org.threeten.bp.temporal.ChronoField.MONTH_OF_YEAR
import org.threeten.bp.temporal.ChronoField.YEAR
import org.threeten.bp.temporal.ChronoField.YEAR_OF_ERA
import org.threeten.bp.temporal.ChronoField.ERA
import java.io.DataInput
import java.io.DataOutput
import java.io.IOException
import java.io.Serializable
import java.text.ParseException
import java.util.Objects
import org.threeten.bp.Clock
import org.threeten.bp.DateTimeException
import org.threeten.bp.DayOfWeek
import org.threeten.bp.LocalDate
import org.threeten.bp.LocalTime
import org.threeten.bp.ZoneId
import org.threeten.bp.temporal.ChronoField
import org.threeten.bp.temporal.TemporalAccessor
import org.threeten.bp.temporal.TemporalAdjuster
import org.threeten.bp.temporal.TemporalAmount
import org.threeten.bp.temporal.TemporalField
import org.threeten.bp.temporal.TemporalUnit
import org.threeten.bp.temporal.UnsupportedTemporalTypeException
import org.threeten.bp.temporal.ValueRange

@SerialVersionUID(-5207853542612002020L)
object HijrahDate {

  /** The minimum valid year-of-era. */
  val MIN_VALUE_OF_ERA: Int = 1

  /** The maximum valid year-of-era.
    * This is currently set to 9999 but may be changed to increase the valid range
    * in a future version of the specification.
    */
  val MAX_VALUE_OF_ERA: Int = 9999

  /** 0-based, for number of day-of-year in the beginning of month in normal
    * year.
    */
<<<<<<< HEAD
  private lazy val NUM_DAYS: Array[Int] =
    Array(0, 30, 59, 89, 118, 148, 177, 207, 236, 266, 295, 325)

  /** 0-based, for number of day-of-year in the beginning of month in leap year. */
  private lazy val LEAP_NUM_DAYS: Array[Int] =
    Array(0, 30, 59, 89, 118, 148, 177, 207, 236, 266, 295, 325)

  /** 0-based, for day-of-month in normal year. */
  private lazy val MONTH_LENGTH: Array[Int] = Array(30, 29, 30, 29, 30, 29, 30, 29, 30, 29, 30, 29)

  /** 0-based, for day-of-month in leap year. */
  private lazy val LEAP_MONTH_LENGTH: Array[Int] =
    Array(30, 29, 30, 29, 30, 29, 30, 29, 30, 29, 30, 30)
=======
  private val NUM_DAYS: Array[Int] = Array(0, 30, 59, 89, 118, 148, 177, 207, 236, 266, 295, 325)

  /** 0-based, for number of day-of-year in the beginning of month in leap year. */
  private val LEAP_NUM_DAYS: Array[Int] =
    Array(0, 30, 59, 89, 118, 148, 177, 207, 236, 266, 295, 325)

  /** 0-based, for day-of-month in normal year. */
  private val MONTH_LENGTH: Array[Int] = Array(30, 29, 30, 29, 30, 29, 30, 29, 30, 29, 30, 29)

  /** 0-based, for day-of-month in leap year. */
  private val LEAP_MONTH_LENGTH: Array[Int] = Array(30, 29, 30, 29, 30, 29, 30, 29, 30, 29, 30, 30)
>>>>>>> dfe7a978

  /** <pre>
    * Greatest       Least
    * Field name        Minimum   Minimum     Maximum     Maximum
    * ----------        -------   -------     -------     -------
    * ERA                     0         0           1           1
    * YEAR_OF_ERA             1         1        9999        9999
    * MONTH_OF_YEAR           1         1          12          12
    * DAY_OF_MONTH            1         1          29          30
    * DAY_OF_YEAR             1         1         354         355
    * </pre>
    *
    * Minimum values.
    */
  // private val MIN_VALUES: Array[Int] = Array(0, MIN_VALUE_OF_ERA, 0, 1, 0, 1, 1)

  /** Least maximum values. */
<<<<<<< HEAD
  private lazy val LEAST_MAX_VALUES: Array[Int] = Array(1, MAX_VALUE_OF_ERA, 11, 51, 5, 29, 354)

  /** Maximum values. */
  private lazy val MAX_VALUES: Array[Int] = Array(1, MAX_VALUE_OF_ERA, 11, 52, 6, 30, 355)
=======
  private val LEAST_MAX_VALUES: Array[Int] = Array(1, MAX_VALUE_OF_ERA, 11, 51, 5, 29, 354)

  /** Maximum values. */
  private val MAX_VALUES: Array[Int] = Array(1, MAX_VALUE_OF_ERA, 11, 52, 6, 30, 355)
>>>>>>> dfe7a978

  /** Position of day-of-month. This value is used to get the min/max value
    * from an array.
    */
  private val POSITION_DAY_OF_MONTH: Int = 5

  /** Position of day-of-year. This value is used to get the min/max value from
    * an array.
    */
  private val POSITION_DAY_OF_YEAR: Int = 6

  /** Zero-based start date of cycle year. */
<<<<<<< HEAD
  private lazy val CYCLEYEAR_START_DATE: Array[Int] =
=======
  private val CYCLEYEAR_START_DATE: Array[Int] =
>>>>>>> dfe7a978
    Array(0, 354, 709, 1063, 1417, 1772, 2126, 2481, 2835, 3189, 3544, 3898, 4252, 4607, 4961, 5315,
      5670, 6024, 6379, 6733, 7087, 7442, 7796, 8150, 8505, 8859, 9214, 9568, 9922, 10277)

  /** number of 30-year cycles to hold the deviation data. */
  private val MAX_ADJUSTED_CYCLE: Int = 334

  /** Holding the adjusted month days in year. The key is a year (Integer) and
    * the value is the all the month days in year (Integer[]).
    */
<<<<<<< HEAD
  private lazy val ADJUSTED_MONTH_DAYS: java.util.HashMap[Integer, Array[Integer]] =
=======
  private val ADJUSTED_MONTH_DAYS: java.util.HashMap[Integer, Array[Integer]] =
>>>>>>> dfe7a978
    new java.util.HashMap[Integer, Array[Integer]]

  /** Holding the adjusted month length in year. The key is a year (Integer)
    * and the value is the all the month length in year (Integer[]).
    */
<<<<<<< HEAD
  private lazy val ADJUSTED_MONTH_LENGTHS: java.util.HashMap[Integer, Array[Integer]] =
=======
  private val ADJUSTED_MONTH_LENGTHS: java.util.HashMap[Integer, Array[Integer]] =
>>>>>>> dfe7a978
    new java.util.HashMap[Integer, Array[Integer]]

  /** Holding the adjusted days in the 30 year cycle. The key is a cycle number
    * (Integer) and the value is the all the starting days of the year in the
    * cycle (Integer[]).
    */
<<<<<<< HEAD
  private lazy val ADJUSTED_CYCLE_YEARS: java.util.HashMap[Integer, Array[Integer]] =
=======
  private val ADJUSTED_CYCLE_YEARS: java.util.HashMap[Integer, Array[Integer]] =
>>>>>>> dfe7a978
    new java.util.HashMap[Integer, Array[Integer]]

  /** Holding the adjusted cycle in the 1 - 30000 year. The key is the cycle
    * number (Integer) and the value is the starting days in the cycle in the
    * term.
    */
  private lazy val ADJUSTED_CYCLES: Array[Long] = {
    val cycles = new Array[Long](MAX_ADJUSTED_CYCLE)
    var i: Int = 0
    while (i < MAX_ADJUSTED_CYCLE) {
      cycles(i) = java.lang.Long.valueOf(10631L * i)
      i += 1
    }
    cycles
  }

  /** Holding the adjusted min values. */
  // private val ADJUSTED_MIN_VALUES: Array[Integer] = {
  //   val values = new Array[Integer](MIN_VALUES.length)
  //   var i: Int = 0
  //   while (i < MIN_VALUES.length) {
  //     values(i) = Integer.valueOf(MIN_VALUES(i))
  //     i += 1
  //   }
  //   values
  // }

  /** Holding the adjusted max least max values. */
  private lazy val ADJUSTED_LEAST_MAX_VALUES: Array[Integer] = {
    val values = new Array[Integer](LEAST_MAX_VALUES.length)
    var i: Int = 0
    while (i < LEAST_MAX_VALUES.length) {
      values(i) = Integer.valueOf(LEAST_MAX_VALUES(i))
      i += 1
    }
    values
  }

  /** Holding adjusted max values. */
  private lazy val ADJUSTED_MAX_VALUES: Array[Integer] = {
    val values = new Array[Integer](MAX_VALUES.length)
    var i: Int = 0
    while (i < MAX_VALUES.length) {
      values(i) = Integer.valueOf(MAX_VALUES(i))
      i += 1
    }
    values
  }

  /** Holding the non-adjusted month days in year for non leap year. */
<<<<<<< HEAD
  private lazy val DEFAULT_MONTH_DAYS: Array[Integer] = {
=======
  private val DEFAULT_MONTH_DAYS: Array[Integer] = {
>>>>>>> dfe7a978
    val days   = new Array[Integer](NUM_DAYS.length)
    var i: Int = 0
    while (i < NUM_DAYS.length) {
      days(i) = Integer.valueOf(NUM_DAYS(i))
      i += 1
    }
    days
  }

  /** Holding the non-adjusted month days in year for leap year. */
<<<<<<< HEAD
  private lazy val DEFAULT_LEAP_MONTH_DAYS: Array[Integer] = {
=======
  private val DEFAULT_LEAP_MONTH_DAYS: Array[Integer] = {
>>>>>>> dfe7a978
    val days   = new Array[Integer](LEAP_NUM_DAYS.length)
    var i: Int = 0
    while (i < LEAP_NUM_DAYS.length) {
      days(i) = Integer.valueOf(LEAP_NUM_DAYS(i))
      i += 1
    }
    days
  }

  /** Holding the non-adjusted month length for non leap year. */
  private lazy val DEFAULT_MONTH_LENGTHS: Array[Integer] = {
    val lengths = new Array[Integer](MONTH_LENGTH.length)
    var i: Int  = 0
    while (i < MONTH_LENGTH.length) {
      lengths(i) = Integer.valueOf(MONTH_LENGTH(i))
      i += 1
    }
    lengths
  }

  /** Holding the non-adjusted month length for leap year. */
  private lazy val DEFAULT_LEAP_MONTH_LENGTHS: Array[Integer] = {
    val lengths = new Array[Integer](LEAP_MONTH_LENGTH.length)
    var i: Int  = 0
    while (i < LEAP_MONTH_LENGTH.length) {
      lengths(i) = Integer.valueOf(LEAP_MONTH_LENGTH(i))
      i += 1
    }
    lengths
  }

  /** Holding the non-adjusted 30 year cycle starting day. */
<<<<<<< HEAD
  private lazy val DEFAULT_CYCLE_YEARS: Array[Integer] = {
=======
  private val DEFAULT_CYCLE_YEARS: Array[Integer] = {
>>>>>>> dfe7a978
    val years  = new Array[Integer](CYCLEYEAR_START_DATE.length)
    var i: Int = 0
    while (i < CYCLEYEAR_START_DATE.length) {
      years(i) = Integer.valueOf(CYCLEYEAR_START_DATE(i))
      i += 1
    }
    years
  }

  /** Number of Gregorian day of July 19, year 622 (Gregorian), which is epoch day
    * of Hijrah calendar.
    */
  private val HIJRAH_JAN_1_1_GREGORIAN_DAY: Int = -492148

  try HijrahDateConfigurator.readDeviationConfig()
  catch {
    case _: IOException    =>
    case _: ParseException =>
  }

  /** Obtains the current {@code HijrahDate} of the Islamic Umm Al-Qura calendar
    * in the default time-zone.
    *
    * This will query the {@link Clock#systemDefaultZone() system clock} in the default
    * time-zone to obtain the current date.
    *
    * Using this method will prevent the ability to use an alternate clock for testing
    * because the clock is hard-coded.
    *
    * @return the current date using the system clock and default time-zone, not null
    */
  def now: HijrahDate = now(Clock.systemDefaultZone)

  /** Obtains the current {@code HijrahDate} of the Islamic Umm Al-Qura calendar
    * in the specified time-zone.
    *
    * This will query the {@link Clock#system(ZoneId) system clock} to obtain the current date.
    * Specifying the time-zone avoids dependence on the default time-zone.
    *
    * Using this method will prevent the ability to use an alternate clock for testing
    * because the clock is hard-coded.
    *
    * @param zone  the zone ID to use, not null
    * @return the current date using the system clock, not null
    */
  def now(zone: ZoneId): HijrahDate = now(Clock.system(zone))

  /** Obtains the current {@code HijrahDate} of the Islamic Umm Al-Qura calendar
    * from the specified clock.
    *
    * This will query the specified clock to obtain the current date - today.
    * Using this method allows the use of an alternate clock for testing.
    * The alternate clock may be introduced using {@linkplain Clock dependency injection}.
    *
    * @param clock  the clock to use, not null
    * @return the current date, not null
    * @throws DateTimeException if the current date cannot be obtained
    */
  def now(clock: Clock): HijrahDate = HijrahChronology.INSTANCE.dateNow(clock)

  /** Obtains an instance of {@code HijrahDate} from the Hijrah era year,
    * month-of-year and day-of-month. This uses the Hijrah era.
    *
    * @param prolepticYear  the proleptic year to represent in the Hijrah
    * @param monthOfYear  the month-of-year to represent, from 1 to 12
    * @param dayOfMonth  the day-of-month to represent, from 1 to 30
    * @return the Hijrah date, never null
    * @throws DateTimeException if the value of any field is out of range
    * @throws DateTimeException if the day-of-month is invalid for the month-year
    */
  def of(prolepticYear: Int, monthOfYear: Int, dayOfMonth: Int): HijrahDate =
    if (prolepticYear >= 1) HijrahDate.of(HijrahEra.AH, prolepticYear, monthOfYear, dayOfMonth)
    else HijrahDate.of(HijrahEra.of(0), 1 - prolepticYear, monthOfYear, dayOfMonth)

  /** Obtains an instance of {@code HijrahDate} from the era, year-of-era
    * month-of-year and day-of-month.
    *
    * @param era  the era to represent, not null
    * @param yearOfEra  the year-of-era to represent, from 1 to 9999
    * @param monthOfYear  the month-of-year to represent, from 1 to 12
    * @param dayOfMonth  the day-of-month to represent, from 1 to 31
    * @return the Hijrah date, never null
    * @throws DateTimeException if the value of any field is out of range
    * @throws DateTimeException if the day-of-month is invalid for the month-year
    */
  private[chrono] def of(
    era:         HijrahEra,
    yearOfEra:   Int,
    monthOfYear: Int,
    dayOfMonth:  Int
  ): HijrahDate = {
    Objects.requireNonNull(era, "era")
    checkValidYearOfEra(yearOfEra)
    checkValidMonth(monthOfYear)
    checkValidDayOfMonth(dayOfMonth)
    def prolepticYear(yearOfEra: Int): Int = if (era eq HijrahEra.AH) yearOfEra else 1 - yearOfEra

    val gregorianDays: Long =
      getGregorianEpochDay(prolepticYear(yearOfEra), monthOfYear, dayOfMonth)
    new HijrahDate(gregorianDays)
  }

  /** Check the validity of a yearOfEra.
    *
    * @param yearOfEra the year to check
    */
  private def checkValidYearOfEra(yearOfEra: Int): Unit =
    if (yearOfEra < MIN_VALUE_OF_ERA || yearOfEra > MAX_VALUE_OF_ERA)
      throw new DateTimeException("Invalid year of Hijrah Era")

  private def checkValidDayOfYear(dayOfYear: Int): Unit =
    if (dayOfYear < 1 || dayOfYear > getMaximumDayOfYear)
      throw new DateTimeException("Invalid day of year of Hijrah date")

  private def checkValidMonth(month: Int): Unit =
    if (month < 1 || month > 12)
      throw new DateTimeException("Invalid month of Hijrah date")

  private def checkValidDayOfMonth(dayOfMonth: Int): Unit =
    if (dayOfMonth < 1 || dayOfMonth > getMaximumDayOfMonth)
      throw new DateTimeException(
        s"Invalid day of month of Hijrah date, day $dayOfMonth greater than $getMaximumDayOfMonth or less than 1"
      )

  /** Obtains an instance of {@code HijrahDate} from a date.
    *
    * @param date  the date to use, not null
    * @return the Hijrah date, never null
    * @throws DateTimeException if the year is invalid
    */
  private[chrono] def of(date: LocalDate): HijrahDate = {
    val gregorianDays: Long = date.toEpochDay
    new HijrahDate(gregorianDays)
  }

  private[chrono] def ofEpochDay(epochDay: Long): HijrahDate = new HijrahDate(epochDay)

  /** Obtains a {@code HijrahDate} of the Islamic Umm Al-Qura calendar from a temporal object.
    *
    * This obtains a date in the Hijrah calendar system based on the specified temporal.
    * A {@code TemporalAccessor} represents an arbitrary set of date and time information,
    * which this factory converts to an instance of {@code HijrahDate}.
    *
    * The conversion typically uses the {@link ChronoField#EPOCH_DAY EPOCH_DAY}
    * field, which is standardized across calendar systems.
    *
    * This method matches the signature of the functional interface {@link TemporalQuery}
    * allowing it to be used as a query via method reference, {@code HijrahDate::from}.
    *
    * @param temporal  the temporal object to convert, not null
    * @return the date in Hijrah calendar system, not null
    * @throws DateTimeException if unable to convert to a { @code HijrahDate}
    */
  def from(temporal: TemporalAccessor): HijrahDate = HijrahChronology.INSTANCE.date(temporal)

  private def resolvePreviousValid(yearOfEra: Int, month: Int, day: Int): HijrahDate = {
    var _day           = day
    val monthDays: Int = getMonthDays(month - 1, yearOfEra)
    if (_day > monthDays) {
      _day = monthDays
    }
    HijrahDate.of(yearOfEra, month, _day)
  }

  /** Returns the int array containing the following field from the julian day.
    *
    * int[0] = ERA
    * int[1] = YEAR
    * int[2] = MONTH
    * int[3] = DATE
    * int[4] = DAY_OF_YEAR
    * int[5] = DAY_OF_WEEK
    *
    * @param julianDay  a julian day.
    */
  private def getHijrahDateInfo(gregorianDays: Long): Array[Int] = {
    var era: Int         = 0
    var year: Int        = 0
    var month: Int       = 0
    var date: Int        = 0
    var dayOfWeek: Int   = 0
    var dayOfYear: Int   = 0
    var cycleNumber: Int = 0
    var yearInCycle: Int = 0
    var dayOfCycle: Int  = 0
    val epochDay: Long   = gregorianDays - HIJRAH_JAN_1_1_GREGORIAN_DAY
    if (epochDay >= 0) {
      cycleNumber = getCycleNumber(epochDay)
      dayOfCycle  = getDayOfCycle(epochDay, cycleNumber)
      yearInCycle = getYearInCycle(cycleNumber, dayOfCycle.toLong)
      dayOfYear   = getDayOfYear(cycleNumber, dayOfCycle, yearInCycle)
      year        = cycleNumber * 30 + yearInCycle + 1
      month       = getMonthOfYear(dayOfYear, year)
      date        = getDayOfMonth(dayOfYear, month, year)
      date += 1
      era = HijrahEra.AH.getValue
    } else {
      cycleNumber = epochDay.toInt / 10631
      dayOfCycle  = epochDay.toInt % 10631
      if (dayOfCycle == 0) {
        dayOfCycle = -10631
        cycleNumber += 1
      }
      yearInCycle = getYearInCycle(cycleNumber, dayOfCycle.toLong)
      dayOfYear   = getDayOfYear(cycleNumber, dayOfCycle, yearInCycle)
      year        = cycleNumber * 30 - yearInCycle
      year        = 1 - year
      dayOfYear   = if (isLeapYear(year.toLong)) dayOfYear + 355 else dayOfYear + 354
      month       = getMonthOfYear(dayOfYear, year)
      date        = getDayOfMonth(dayOfYear, month, year)
      date += 1
      era = HijrahEra.of(0).getValue
    }
    dayOfWeek = ((epochDay + 5) % 7).toInt
    dayOfWeek += (if (dayOfWeek <= 0) 7 else 0)
    Array[Int](era, year, month + 1, date, dayOfYear + 1, dayOfWeek)
  }

  /** Return Gregorian epoch day from Hijrah year, month, and day.
    *
    * @param prolepticYear  the year to represent, caller calculated
    * @param monthOfYear  the month-of-year to represent, caller calculated
    * @param dayOfMonth  the day-of-month to represent, caller calculated
    * @return a julian day
    */
  private def getGregorianEpochDay(prolepticYear: Int, monthOfYear: Int, dayOfMonth: Int): Long = {
    var day: Long = yearToGregorianEpochDay(prolepticYear)
    day += getMonthDays(monthOfYear - 1, prolepticYear)
    day += dayOfMonth
    day
  }

  /** Returns the Gregorian epoch day from the proleptic year
    *
    * @param prolepticYear the proleptic year
    * @return the Epoch day
    */
  private def yearToGregorianEpochDay(prolepticYear: Int): Long = {
    val cycleNumber: Int = (prolepticYear - 1) / 30
    val yearInCycle: Int = (prolepticYear - 1) % 30
    var dayInCycle: Int  = getAdjustedCycle(cycleNumber)(Math.abs(yearInCycle)).intValue
    if (yearInCycle < 0) {
      dayInCycle = -dayInCycle
    }
    var cycleDays: java.lang.Long = null
    try {
      cycleDays = ADJUSTED_CYCLES(cycleNumber)
    } catch {
      case _: ArrayIndexOutOfBoundsException =>
        cycleDays = null
    }
    if (cycleDays == null) {
      cycleDays = java.lang.Long.valueOf(cycleNumber.toLong * 10631)
    }
    (cycleDays.longValue + dayInCycle + HIJRAH_JAN_1_1_GREGORIAN_DAY - 1)
  }

  /** Returns the 30 year cycle number from the epoch day.
    *
    * @param epochDay  an epoch day
    * @return a cycle number
    */
  private def getCycleNumber(epochDay: Long): Int = {
    val days: Array[Long] = ADJUSTED_CYCLES
    var cycleNumber: Int  = 0
    try {
      var i: Int = 0
      while (i < days.length) {
        if (epochDay < days(i).longValue)
          return i - 1
        i += 1
      }
      cycleNumber = epochDay.toInt / 10631
    } catch {
      case _: ArrayIndexOutOfBoundsException => cycleNumber = epochDay.toInt / 10631
    }
    cycleNumber
  }

  /** Returns day of cycle from the epoch day and cycle number.
    *
    * @param epochDay  an epoch day
    * @param cycleNumber  a cycle number
    * @return a day of cycle
    */
  private def getDayOfCycle(epochDay: Long, cycleNumber: Int): Int = {
    var day: java.lang.Long = null
    try day = ADJUSTED_CYCLES(cycleNumber)
    catch {
      case _: ArrayIndexOutOfBoundsException =>
        day = null
    }
    if (day == null) {
      day = java.lang.Long.valueOf(cycleNumber.toLong * 10631)
    }
    (epochDay - day.longValue).toInt
  }

  /** Returns the year in cycle from the cycle number and day of cycle.
    *
    * @param cycleNumber  a cycle number
    * @param dayOfCycle  day of cycle
    * @return a year in cycle
    */
  private def getYearInCycle(cycleNumber: Int, dayOfCycle: Long): Int = {
    var _dayOfCycle            = dayOfCycle
    val cycles: Array[Integer] = getAdjustedCycle(cycleNumber)
    if (_dayOfCycle == 0) {
      return 0
    }
    if (_dayOfCycle > 0) {
      var i: Int = 0
      while (i < cycles.length) {
        if (_dayOfCycle < cycles(i).intValue) {
          return i - 1
        }
        i += 1
      }
      29
    } else {
      _dayOfCycle = -_dayOfCycle

      var i: Int = 0
      while (i < cycles.length) {
        if (_dayOfCycle <= cycles(i).intValue) {
          return i - 1
        }
        i += 1
      }
      29
    }
  }

  /** Returns adjusted 30 year cycle startind day as Integer array from the
    * cycle number specified.
    *
    * @param cycleNumber  a cycle number
    * @return an Integer array
    */
  private def getAdjustedCycle(cycleNumber: Int): Array[Integer] = {
    var cycles: Array[Integer] = null
    try cycles = ADJUSTED_CYCLE_YEARS.get(Integer.valueOf(cycleNumber))
    catch {
      case _: ArrayIndexOutOfBoundsException =>
        cycles = null
    }
    if (cycles == null)
      cycles = DEFAULT_CYCLE_YEARS
    cycles
  }

  /** Returns adjusted month days as Integer array form the year specified.
    *
    * @param year  a year
    * @return an Integer array
    */
  private def getAdjustedMonthDays(year: Int): Array[Integer] = {
    var newMonths: Array[Integer] = null
    try newMonths = ADJUSTED_MONTH_DAYS.get(Integer.valueOf(year))
    catch {
      case _: ArrayIndexOutOfBoundsException =>
        newMonths = null
    }
    if (newMonths == null) {
      if (isLeapYear(year.toLong))
        newMonths = DEFAULT_LEAP_MONTH_DAYS
      else
        newMonths = DEFAULT_MONTH_DAYS
    }
    newMonths
  }

  /** Returns adjusted month length as Integer array form the year specified.
    *
    * @param year  a year
    * @return an Integer array
    */
  private def getAdjustedMonthLength(year: Int): Array[Integer] = {
    var newMonths: Array[Integer] = null
    try newMonths = ADJUSTED_MONTH_LENGTHS.get(Integer.valueOf(year))
    catch {
      case _: ArrayIndexOutOfBoundsException =>
        newMonths = null
    }
    if (newMonths == null) {
      if (isLeapYear(year.toLong))
        newMonths = DEFAULT_LEAP_MONTH_LENGTHS
      else
        newMonths = DEFAULT_MONTH_LENGTHS
    }
    newMonths
  }

  /** Returns day-of-year.
    *
    * @param cycleNumber  a cycle number
    * @param dayOfCycle  day of cycle
    * @param yearInCycle  year in cycle
    * @return day-of-year
    */
  private def getDayOfYear(cycleNumber: Int, dayOfCycle: Int, yearInCycle: Int): Int = {
    val cycles: Array[Integer] = getAdjustedCycle(cycleNumber)
    if (dayOfCycle > 0)
      dayOfCycle - cycles(yearInCycle).intValue
    else
      cycles(yearInCycle).intValue + dayOfCycle
  }

  /** Returns month-of-year. 0-based.
    *
    * @param dayOfYear  day-of-year
    * @param year  a year
    * @return month-of-year
    */
  private def getMonthOfYear(dayOfYear: Int, year: Int): Int = {
    var _dayOfYear                = dayOfYear
    val newMonths: Array[Integer] = getAdjustedMonthDays(year)
    if (_dayOfYear >= 0) {

      var i: Int = 0
      while (i < newMonths.length) {
        if (_dayOfYear < newMonths(i).intValue)
          return i - 1
        i += 1
      }
      11
    } else {
      _dayOfYear = if (isLeapYear(year.toLong)) _dayOfYear + 355 else _dayOfYear + 354

      var i: Int = 0
      while (i < newMonths.length) {
        if (_dayOfYear < newMonths(i).intValue)
          return i - 1
        i += 1
      }
      11
    }
  }

  /** Returns day-of-month.
    *
    * @param dayOfYear  day of  year
    * @param month  month
    * @param year  year
    * @return day-of-month
    */
  private def getDayOfMonth(dayOfYear: Int, month: Int, year: Int): Int = {
    var _dayOfYear                = dayOfYear
    val newMonths: Array[Integer] = getAdjustedMonthDays(year)
    if (_dayOfYear >= 0) {
      if (month > 0)
        _dayOfYear - newMonths(month).intValue
      else
        _dayOfYear
    } else {
      _dayOfYear = if (isLeapYear(year.toLong)) dayOfYear + 355 else dayOfYear + 354
      if (month > 0)
        _dayOfYear - newMonths(month).intValue
      else
        _dayOfYear
    }
  }

  /** Determines if the given year is a leap year.
    *
    * @param year  year
    * @return true if leap year
    */
  private[chrono] def isLeapYear(year: Long): Boolean =
    (14 + 11 * (if (year > 0) year else -year)) % 30 < 11

  /** Returns month days from the beginning of year.
    *
    * @param month  month (0-based)
    * @param year  year
    * @return month days from the beginning of year
    */
  private def getMonthDays(month: Int, year: Int): Int = {
    val newMonths: Array[Integer] = getAdjustedMonthDays(year)
    newMonths(month).intValue
  }

  /** Returns month length.
    *
    * @param month  month (0-based)
    * @param year  year
    * @return month length
    */
  private[chrono] def getMonthLength(month: Int, year: Int): Int = {
    val newMonths: Array[Integer] = getAdjustedMonthLength(year)
    newMonths(month).intValue
  }

  /** Returns year length.
    *
    * @param year  year
    * @return year length
    */
  private[chrono] def getYearLength(year: Int): Int = {
    val cycleNumber: Int           = (year - 1) / 30
    var cycleYears: Array[Integer] = null
    try cycleYears = ADJUSTED_CYCLE_YEARS.get(cycleNumber)
    catch {
      case _: ArrayIndexOutOfBoundsException =>
        cycleYears = null
    }
    if (cycleYears != null) {
      val yearInCycle: Int = (year - 1) % 30
      if (yearInCycle == 29) {
        return ADJUSTED_CYCLES(cycleNumber + 1).intValue - ADJUSTED_CYCLES(cycleNumber).intValue - cycleYears(
          yearInCycle
        ).intValue
      }
      cycleYears(yearInCycle + 1).intValue - cycleYears(yearInCycle).intValue
    } else {
      if (isLeapYear(year.toLong)) 355 else 354
    }
  }

  /** Returns maximum day-of-month.
    *
    * @return maximum day-of-month
    */
  private[chrono] def getMaximumDayOfMonth: Int = ADJUSTED_MAX_VALUES(POSITION_DAY_OF_MONTH)

  /** Returns smallest maximum day-of-month.
    *
    * @return smallest maximum day-of-month
    */
  private[chrono] def getSmallestMaximumDayOfMonth: Int =
    ADJUSTED_LEAST_MAX_VALUES(POSITION_DAY_OF_MONTH)

  /** Returns maximum day-of-year.
    *
    * @return maximum day-of-year
    */
  private[chrono] def getMaximumDayOfYear: Int = ADJUSTED_MAX_VALUES(POSITION_DAY_OF_YEAR)

  /** Returns smallest maximum day-of-year.
    *
    * @return smallest maximum day-of-year
    */
  private[chrono] def getSmallestMaximumDayOfYear: Int =
    ADJUSTED_LEAST_MAX_VALUES(POSITION_DAY_OF_YEAR)

  /** Adds deviation definition. The year and month sepcifed should be the
    * caluculated Hijrah year and month. The month is 0 based. e.g. 8 for
    * Ramadan (9th month) Addition of anything minus deviation days is
    * calculated negatively in the case the user wants to subtract days from
    * the calendar. For example, adding -1 days will subtract one day from the
    * current date. Please note that this behavior is different from the
    * addDeviaiton method.
    *
    * @param startYear  start year
    * @param startMonth  start month
    * @param endYear  end year
    * @param endMonth  end month
    * @param offset  offset
    */
  private[chrono] def addDeviationAsHijrah(
    startYear:  Int,
    startMonth: Int,
    endYear:    Int,
    endMonth:   Int,
    offset:     Int
  ): Unit = {
    if (startYear < 1)
      throw new IllegalArgumentException("startYear < 1")
    if (endYear < 1)
      throw new IllegalArgumentException("endYear < 1")
    if (startMonth < 0 || startMonth > 11)
      throw new IllegalArgumentException("startMonth < 0 || startMonth > 11")
    if (endMonth < 0 || endMonth > 11)
      throw new IllegalArgumentException("endMonth < 0 || endMonth > 11")
    if (endYear > 9999)
      throw new IllegalArgumentException("endYear > 9999")
    if (endYear < startYear)
      throw new IllegalArgumentException("startYear > endYear")
    if (endYear == startYear && endMonth < startMonth)
      throw new IllegalArgumentException("startYear == endYear && endMonth < startMonth")
    val isStartYLeap: Boolean             = isLeapYear(startYear.toLong)
    var orgStartMonthNums: Array[Integer] = ADJUSTED_MONTH_DAYS.get(Integer.valueOf(startYear))
    if (orgStartMonthNums == null) {
      if (isStartYLeap) {
        orgStartMonthNums = new Array[Integer](LEAP_NUM_DAYS.length)

        {
          var l: Int = 0
          while (l < LEAP_NUM_DAYS.length) {
            orgStartMonthNums(l) = Integer.valueOf(LEAP_NUM_DAYS(l))
            l += 1
          }
        }
      } else {
        orgStartMonthNums = new Array[Integer](NUM_DAYS.length)

        {
          var l: Int = 0
          while (l < NUM_DAYS.length) {
            orgStartMonthNums(l) = Integer.valueOf(NUM_DAYS(l))
            l += 1
          }
        }
      }
    }
    val newStartMonthNums: Array[Integer] = new Array[Integer](orgStartMonthNums.length)

    {
      var month: Int = 0
      while (month < 12) {
        if (month > startMonth)
          newStartMonthNums(month) = Integer.valueOf(orgStartMonthNums(month).intValue - offset)
        else
          newStartMonthNums(month) = Integer.valueOf(orgStartMonthNums(month).intValue)
        month += 1
      }
    }

    ADJUSTED_MONTH_DAYS.put(Integer.valueOf(startYear), newStartMonthNums)
    var orgStartMonthLengths: Array[Integer] =
      ADJUSTED_MONTH_LENGTHS.get(Integer.valueOf(startYear))
    if (orgStartMonthLengths == null) {
      if (isStartYLeap) {
        orgStartMonthLengths = new Array[Integer](LEAP_MONTH_LENGTH.length)

        var l: Int = 0
        while (l < LEAP_MONTH_LENGTH.length) {
          orgStartMonthLengths(l) = Integer.valueOf(LEAP_MONTH_LENGTH(l))
          l += 1
        }
      } else {
        orgStartMonthLengths = new Array[Integer](MONTH_LENGTH.length)
        var l: Int = 0
        while (l < MONTH_LENGTH.length) {
          orgStartMonthLengths(l) = Integer.valueOf(MONTH_LENGTH(l))
          l += 1
        }
      }
    }
    val newStartMonthLengths: Array[Integer] = new Array[Integer](orgStartMonthLengths.length)

    {
      var month: Int = 0
      while (month < 12) {
        if (month == startMonth)
          newStartMonthLengths(month) =
            Integer.valueOf(orgStartMonthLengths(month).intValue - offset)
        else
          newStartMonthLengths(month) = Integer.valueOf(orgStartMonthLengths(month).intValue)
        month += 1
      }
    }

    ADJUSTED_MONTH_LENGTHS.put(Integer.valueOf(startYear), newStartMonthLengths)
    if (startYear != endYear) {
      val sCycleNumber: Int           = (startYear - 1) / 30
      val sYearInCycle: Int           = (startYear - 1) % 30
      var startCycles: Array[Integer] = ADJUSTED_CYCLE_YEARS.get(Integer.valueOf(sCycleNumber))
      if (startCycles == null) {
        startCycles = new Array[Integer](CYCLEYEAR_START_DATE.length)
        var j: Int = 0
        while (j < startCycles.length) {
          startCycles(j) = Integer.valueOf(CYCLEYEAR_START_DATE(j))
          j += 1
        }
      }

      var j: Int = sYearInCycle + 1
      while (j < CYCLEYEAR_START_DATE.length) {
        startCycles(j) = Integer.valueOf(startCycles(j).intValue - offset)
        j += 1
      }

      ADJUSTED_CYCLE_YEARS.put(Integer.valueOf(sCycleNumber), startCycles)
      val sYearInMaxY: Int = (startYear - 1) / 30
      val sEndInMaxY: Int  = (endYear - 1) / 30
      if (sYearInMaxY != sEndInMaxY) {
        {
          var j: Int = sYearInMaxY + 1
          while (j < ADJUSTED_CYCLES.length) {
            ADJUSTED_CYCLES(j) = java.lang.Long.valueOf(ADJUSTED_CYCLES(j).longValue - offset)
            j += 1
          }
        }
        {
          var j: Int = sEndInMaxY + 1
          while (j < ADJUSTED_CYCLES.length) {
            ADJUSTED_CYCLES(j) = java.lang.Long.valueOf(ADJUSTED_CYCLES(j).longValue + offset)
            j += 1
          }
        }
      }
      val eCycleNumber: Int         = (endYear - 1) / 30
      val sEndInCycle: Int          = (endYear - 1) % 30
      var endCycles: Array[Integer] = ADJUSTED_CYCLE_YEARS.get(Integer.valueOf(eCycleNumber))
      if (endCycles == null) {
        endCycles = new Array[Integer](CYCLEYEAR_START_DATE.length)
        var j: Int = 0
        while (j < endCycles.length) {
          endCycles(j) = Integer.valueOf(CYCLEYEAR_START_DATE(j))
          j += 1
        }
      }

      {
        var j: Int = sEndInCycle + 1
        while (j < CYCLEYEAR_START_DATE.length) {
          endCycles(j) = Integer.valueOf(endCycles(j).intValue + offset)
          j += 1
        }
      }
      ADJUSTED_CYCLE_YEARS.put(Integer.valueOf(eCycleNumber), endCycles)
    }
    val isEndYLeap: Boolean             = isLeapYear(endYear.toLong)
    var orgEndMonthDays: Array[Integer] = ADJUSTED_MONTH_DAYS.get(Integer.valueOf(endYear))
    if (orgEndMonthDays == null) {
      if (isEndYLeap) {
        orgEndMonthDays = new Array[Integer](LEAP_NUM_DAYS.length)
        var l: Int = 0
        while (l < LEAP_NUM_DAYS.length) {
          orgEndMonthDays(l) = Integer.valueOf(LEAP_NUM_DAYS(l))
          l += 1
        }
      } else {
        orgEndMonthDays = new Array[Integer](NUM_DAYS.length)

        {
          var l: Int = 0
          while (l < NUM_DAYS.length) {
            orgEndMonthDays(l) = Integer.valueOf(NUM_DAYS(l))
            l += 1
          }
        }
      }
    }
    val newEndMonthDays: Array[Integer] = new Array[Integer](orgEndMonthDays.length)

    {
      var month: Int = 0
      while (month < 12) {
        if (month > endMonth)
          newEndMonthDays(month) = Integer.valueOf(orgEndMonthDays(month).intValue + offset)
        else
          newEndMonthDays(month) = Integer.valueOf(orgEndMonthDays(month).intValue)
        month += 1
      }
    }
    ADJUSTED_MONTH_DAYS.put(Integer.valueOf(endYear), newEndMonthDays)
    var orgEndMonthLengths: Array[Integer] = ADJUSTED_MONTH_LENGTHS.get(Integer.valueOf(endYear))
    if (orgEndMonthLengths == null) {
      if (isEndYLeap) {
        orgEndMonthLengths = new Array[Integer](LEAP_MONTH_LENGTH.length)

        {
          var l: Int = 0
          while (l < LEAP_MONTH_LENGTH.length) {
            orgEndMonthLengths(l) = Integer.valueOf(LEAP_MONTH_LENGTH(l))
            l += 1
          }
        }
      } else {
        orgEndMonthLengths = new Array[Integer](MONTH_LENGTH.length)

        {
          var l: Int = 0
          while (l < MONTH_LENGTH.length) {
            orgEndMonthLengths(l) = Integer.valueOf(MONTH_LENGTH(l))
            l += 1; l - 1
          }
        }
      }
    }
    val newEndMonthLengths: Array[Integer] = new Array[Integer](orgEndMonthLengths.length)

    {
      var month: Int = 0
      while (month < 12) {
        if (month == endMonth)
          newEndMonthLengths(month) = Integer.valueOf(orgEndMonthLengths(month).intValue + offset)
        else
          newEndMonthLengths(month) = Integer.valueOf(orgEndMonthLengths(month).intValue)
        month += 1
      }
    }
    ADJUSTED_MONTH_LENGTHS.put(Integer.valueOf(endYear), newEndMonthLengths)
    val startMonthLengths: Array[Integer] = ADJUSTED_MONTH_LENGTHS.get(Integer.valueOf(startYear))
    val endMonthLengths: Array[Integer]   = ADJUSTED_MONTH_LENGTHS.get(Integer.valueOf(endYear))
    val startMonthDays: Array[Integer]    = ADJUSTED_MONTH_DAYS.get(Integer.valueOf(startYear))
    val endMonthDays: Array[Integer]      = ADJUSTED_MONTH_DAYS.get(Integer.valueOf(endYear))
    val startMonthLength: Int             = startMonthLengths(startMonth).intValue
    val endMonthLength: Int               = endMonthLengths(endMonth).intValue
    val startMonthDay: Int                = startMonthDays(11).intValue + startMonthLengths(11).intValue
    val endMonthDay: Int                  = endMonthDays(11).intValue + endMonthLengths(11).intValue
    var maxMonthLength: Int               = ADJUSTED_MAX_VALUES(POSITION_DAY_OF_MONTH).intValue
    var leastMaxMonthLength: Int          = ADJUSTED_LEAST_MAX_VALUES(POSITION_DAY_OF_MONTH).intValue
    if (maxMonthLength < startMonthLength) {
      maxMonthLength = startMonthLength
    }
    if (maxMonthLength < endMonthLength) {
      maxMonthLength = endMonthLength
    }
    ADJUSTED_MAX_VALUES(POSITION_DAY_OF_MONTH) = Integer.valueOf(maxMonthLength)
    if (leastMaxMonthLength > startMonthLength) {
      leastMaxMonthLength = startMonthLength
    }
    if (leastMaxMonthLength > endMonthLength) {
      leastMaxMonthLength = endMonthLength
    }
    ADJUSTED_LEAST_MAX_VALUES(POSITION_DAY_OF_MONTH) = Integer.valueOf(leastMaxMonthLength)
    var maxMonthDay: Int      = ADJUSTED_MAX_VALUES(POSITION_DAY_OF_YEAR).intValue
    var leastMaxMonthDay: Int = ADJUSTED_LEAST_MAX_VALUES(POSITION_DAY_OF_YEAR).intValue
    if (maxMonthDay < startMonthDay) {
      maxMonthDay = startMonthDay
    }
    if (maxMonthDay < endMonthDay) {
      maxMonthDay = endMonthDay
    }
    ADJUSTED_MAX_VALUES(POSITION_DAY_OF_YEAR) = Integer.valueOf(maxMonthDay)
    if (leastMaxMonthDay > startMonthDay) {
      leastMaxMonthDay = startMonthDay
    }
    if (leastMaxMonthDay > endMonthDay) {
      leastMaxMonthDay = endMonthDay
    }
    ADJUSTED_LEAST_MAX_VALUES(POSITION_DAY_OF_YEAR) = Integer.valueOf(leastMaxMonthDay)
  }

  @throws[IOException]
  private[chrono] def readExternal(in: DataInput): ChronoLocalDate = {
    val year: Int       = in.readInt
    val month: Int      = in.readByte.toInt
    val dayOfMonth: Int = in.readByte.toInt
    HijrahChronology.INSTANCE.date(year, month, dayOfMonth)
  }
}

/** A date in the Hijrah calendar system.
  *
  * This implements {@code ChronoLocalDate} for the {@link HijrahChronology Hijrah calendar}.
  *
  * The Hijrah calendar has a different total of days in a year than
  * Gregorian calendar, and a month is based on the period of a complete
  * revolution of the moon around the earth (as between successive new moons).
  * The calendar cycles becomes longer and unstable, and sometimes a manual
  * adjustment (for entering deviation) is necessary for correctness
  * because of the complex algorithm.
  *
  * HijrahDate supports the manual adjustment feature by providing a configuration
  * file. The configuration file contains the adjustment (deviation) data with following format.
  * <pre>
  * StartYear/StartMonth(0-based)-EndYear/EndMonth(0-based):Deviation day (1, 2, -1, or -2)
  * Line separator or ";" is used for the separator of each deviation data.</pre>
  * Here is the example.
  * <pre>
  * 1429/0-1429/1:1
  * 1429/2-1429/7:1;1429/6-1429/11:1
  * 1429/11-9999/11:1</pre>
  * The default location of the configuration file is:
  * <pre>
  * $CLASSPATH/org/threeten/bp/chrono</pre>
  * And the default file name is:
  * <pre>
  * hijrah_deviation.cfg</pre>
  * The default location and file name can be overriden by setting
  * following two Java's system property.
  * <pre>
  * Location: org.threeten.bp.i18n.HijrahDate.deviationConfigDir
  * File name: org.threeten.bp.i18n.HijrahDate.deviationConfigFile</pre>
  *
  * <h3>Specification for implementors</h3>
  * This class is immutable and thread-safe.
  *
  * @constructor Constructs an instance with the specified date.
  *
  * @param gregorianEpochDay  the number of days from 0001/01/01 (Gregorian), caller calculated
  */
@SerialVersionUID(-5207853542612002020L)
final class HijrahDate private (private val gregorianEpochDay: Long)
    extends ChronoDateImpl[HijrahDate]
    with Serializable {

  /** The era.
    */
  @transient
  private var era: HijrahEra = null

  /** The year.
    */
  @transient
  private var yearOfEra: Int = 0

  /** The month-of-year.
    */
  @transient
  private var monthOfYear: Int = 0

  /** The day-of-month.
    */
  @transient
  private var dayOfMonth: Int = 0

  /** The day-of-year.
    */
  @transient
  private var dayOfYear: Int = 0

  /** The day-of-week.
    */
  @transient
  private var dayOfWeek: DayOfWeek = null

  /** True if year is leap year.
    */
  @transient
  private var _isLeapYear: Boolean = false

  { /// FIXME
    val dateInfo: Array[Int] = HijrahDate.getHijrahDateInfo(gregorianEpochDay)
    HijrahDate.checkValidYearOfEra(dateInfo(1))
    HijrahDate.checkValidMonth(dateInfo(2))
    HijrahDate.checkValidDayOfMonth(dateInfo(3))
    HijrahDate.checkValidDayOfYear(dateInfo(4))
    this.era         = HijrahEra.of(dateInfo(0))
    this.yearOfEra   = dateInfo(1)
    this.monthOfYear = dateInfo(2)
    this.dayOfMonth  = dateInfo(3)
    this.dayOfYear   = dateInfo(4)
    this.dayOfWeek   = DayOfWeek.of(dateInfo(5))
    this._isLeapYear = HijrahDate.isLeapYear(this.yearOfEra.toLong)
  }

  /** Replaces the date instance from the stream with a valid one.
    *
    * @return the resolved date, never null
    */
  private def readResolve: AnyRef = new HijrahDate(this.gregorianEpochDay)

  def getChronology: HijrahChronology = HijrahChronology.INSTANCE

  override def getEra: HijrahEra = this.era

  override def range(field: TemporalField): ValueRange =
    if (field.isInstanceOf[ChronoField]) {
      if (isSupported(field)) {
        val f: ChronoField = field.asInstanceOf[ChronoField]
        f match {
          case DAY_OF_MONTH          => ValueRange.of(1, lengthOfMonth.toLong)
          case DAY_OF_YEAR           => ValueRange.of(1, lengthOfYear.toLong)
          case ALIGNED_WEEK_OF_MONTH => ValueRange.of(1, 5)
          case YEAR_OF_ERA           => ValueRange.of(1, 1000)
          case _                     => getChronology.range(f)
        }
      } else {
        throw new UnsupportedTemporalTypeException(s"Unsupported field: $field")
      }
    } else {
      field.rangeRefinedBy(this)
    }

  def getLong(field: TemporalField): Long =
    field match {
      case chronoField: ChronoField =>
        chronoField match {
          case DAY_OF_WEEK                  => dayOfWeek.getValue.toLong
          case ALIGNED_DAY_OF_WEEK_IN_MONTH => ((dayOfMonth.toLong - 1) % 7) + 1
          case ALIGNED_DAY_OF_WEEK_IN_YEAR  => ((dayOfYear.toLong - 1) % 7) + 1
          case DAY_OF_MONTH                 => this.dayOfMonth.toLong
          case DAY_OF_YEAR                  => this.dayOfYear.toLong
          case EPOCH_DAY                    => toEpochDay.toLong
          case ALIGNED_WEEK_OF_MONTH        => ((dayOfMonth.toLong - 1) / 7) + 1
          case ALIGNED_WEEK_OF_YEAR         => ((dayOfYear.toLong - 1) / 7) + 1
          case MONTH_OF_YEAR                => monthOfYear.toLong
          case YEAR_OF_ERA                  => yearOfEra.toLong
          case YEAR                         => yearOfEra.toLong
          case ERA                          => era.getValue.toLong
          case _                            => throw new UnsupportedTemporalTypeException(s"Unsupported field: $field")
        }
      case _ => field.getFrom(this)
    }

  override def `with`(adjuster: TemporalAdjuster): HijrahDate =
    super.`with`(adjuster).asInstanceOf[HijrahDate]

  def `with`(field: TemporalField, newValue: Long): HijrahDate =
    if (field.isInstanceOf[ChronoField]) {
      val f: ChronoField = field.asInstanceOf[ChronoField]
      f.checkValidValue(newValue)
      val nvalue: Int = newValue.toInt
      f match {
        case DAY_OF_WEEK => plusDays(newValue - dayOfWeek.getValue)
        case ALIGNED_DAY_OF_WEEK_IN_MONTH =>
          plusDays(newValue - getLong(ALIGNED_DAY_OF_WEEK_IN_MONTH))
        case ALIGNED_DAY_OF_WEEK_IN_YEAR =>
          plusDays(newValue - getLong(ALIGNED_DAY_OF_WEEK_IN_YEAR))
        case DAY_OF_MONTH => HijrahDate.resolvePreviousValid(yearOfEra, monthOfYear, nvalue)
        case DAY_OF_YEAR =>
          HijrahDate.resolvePreviousValid(yearOfEra,
                                          ((nvalue - 1) / 30) + 1,
                                          ((nvalue - 1) % 30) + 1)
        case EPOCH_DAY             => new HijrahDate(nvalue.toLong)
        case ALIGNED_WEEK_OF_MONTH => plusDays((newValue - getLong(ALIGNED_WEEK_OF_MONTH)) * 7)
        case ALIGNED_WEEK_OF_YEAR  => plusDays((newValue - getLong(ALIGNED_WEEK_OF_YEAR)) * 7)
        case MONTH_OF_YEAR         => HijrahDate.resolvePreviousValid(yearOfEra, nvalue, dayOfMonth)
        case YEAR_OF_ERA =>
          HijrahDate.resolvePreviousValid(if (yearOfEra >= 1) nvalue else 1 - nvalue,
                                          monthOfYear,
                                          dayOfMonth)
        case YEAR => HijrahDate.resolvePreviousValid(nvalue, monthOfYear, dayOfMonth)
        case ERA  => HijrahDate.resolvePreviousValid(1 - yearOfEra, monthOfYear, dayOfMonth)
        case _    => throw new UnsupportedTemporalTypeException(s"Unsupported field: $field")
      }
    } else {
      field.adjustInto(this, newValue)
    }

  override def plus(amount: TemporalAmount): HijrahDate =
    super.plus(amount).asInstanceOf[HijrahDate]

  override def plus(amountToAdd: Long, unit: TemporalUnit): HijrahDate =
    super.plus(amountToAdd, unit).asInstanceOf[HijrahDate]

  override def minus(amount: TemporalAmount): HijrahDate =
    super.minus(amount).asInstanceOf[HijrahDate]

  override def minus(amountToAdd: Long, unit: TemporalUnit): HijrahDate =
    super.minus(amountToAdd, unit).asInstanceOf[HijrahDate]

  override def atTime(localTime: LocalTime): ChronoLocalDateTime[HijrahDate] =
    super.atTime(localTime).asInstanceOf[ChronoLocalDateTime[HijrahDate]]

  override def toEpochDay: Long =
    HijrahDate.getGregorianEpochDay(yearOfEra, monthOfYear, dayOfMonth)

  /** Checks if the year is a leap year, according to the Hijrah calendar system rules.
    *
    * @return true if this date is in a leap year
    */
  override def isLeapYear: Boolean = this._isLeapYear

  private[chrono] def plusYears(years: Long): HijrahDate =
    if (years == 0)
      this
    else {
      val newYear: Int = Math.addExact(this.yearOfEra, years.toInt)
      HijrahDate.of(this.era, newYear, this.monthOfYear, this.dayOfMonth)
    }

  private[chrono] def plusMonths(months: Long): HijrahDate = {
    if (months == 0)
      return this
    var newMonth: Int = this.monthOfYear - 1
    newMonth = newMonth + months.toInt
    var years: Int = newMonth / 12
    newMonth = newMonth % 12
    while (newMonth < 0) {
      newMonth += 12
      years = Math.subtractExact(years, 1)
    }
    val newYear: Int = Math.addExact(this.yearOfEra, years)
    HijrahDate.of(this.era, newYear, newMonth + 1, this.dayOfMonth)
  }

  private[chrono] def plusDays(days: Long): HijrahDate =
    new HijrahDate(this.gregorianEpochDay + days)

  def lengthOfMonth: Int = HijrahDate.getMonthLength(monthOfYear - 1, yearOfEra)

  override def lengthOfYear: Int = HijrahDate.getYearLength(yearOfEra)

  private def writeReplace: AnyRef = new Ser(Ser.HIJRAH_DATE_TYPE, this)

  @throws[IOException]
  private[chrono] def writeExternal(out: DataOutput): Unit = {
    out.writeInt(get(YEAR))
    out.writeByte(get(MONTH_OF_YEAR))
    out.writeByte(get(DAY_OF_MONTH))
  }
}<|MERGE_RESOLUTION|>--- conflicted
+++ resolved
@@ -79,9 +79,7 @@
   /** 0-based, for number of day-of-year in the beginning of month in normal
     * year.
     */
-<<<<<<< HEAD
-  private lazy val NUM_DAYS: Array[Int] =
-    Array(0, 30, 59, 89, 118, 148, 177, 207, 236, 266, 295, 325)
+  private lazy val NUM_DAYS: Array[Int] = Array(0, 30, 59, 89, 118, 148, 177, 207, 236, 266, 295, 325)
 
   /** 0-based, for number of day-of-year in the beginning of month in leap year. */
   private lazy val LEAP_NUM_DAYS: Array[Int] =
@@ -91,21 +89,7 @@
   private lazy val MONTH_LENGTH: Array[Int] = Array(30, 29, 30, 29, 30, 29, 30, 29, 30, 29, 30, 29)
 
   /** 0-based, for day-of-month in leap year. */
-  private lazy val LEAP_MONTH_LENGTH: Array[Int] =
-    Array(30, 29, 30, 29, 30, 29, 30, 29, 30, 29, 30, 30)
-=======
-  private val NUM_DAYS: Array[Int] = Array(0, 30, 59, 89, 118, 148, 177, 207, 236, 266, 295, 325)
-
-  /** 0-based, for number of day-of-year in the beginning of month in leap year. */
-  private val LEAP_NUM_DAYS: Array[Int] =
-    Array(0, 30, 59, 89, 118, 148, 177, 207, 236, 266, 295, 325)
-
-  /** 0-based, for day-of-month in normal year. */
-  private val MONTH_LENGTH: Array[Int] = Array(30, 29, 30, 29, 30, 29, 30, 29, 30, 29, 30, 29)
-
-  /** 0-based, for day-of-month in leap year. */
-  private val LEAP_MONTH_LENGTH: Array[Int] = Array(30, 29, 30, 29, 30, 29, 30, 29, 30, 29, 30, 30)
->>>>>>> dfe7a978
+  private lazy val LEAP_MONTH_LENGTH: Array[Int] = Array(30, 29, 30, 29, 30, 29, 30, 29, 30, 29, 30, 30)
 
   /** <pre>
     * Greatest       Least
@@ -123,17 +107,10 @@
   // private val MIN_VALUES: Array[Int] = Array(0, MIN_VALUE_OF_ERA, 0, 1, 0, 1, 1)
 
   /** Least maximum values. */
-<<<<<<< HEAD
   private lazy val LEAST_MAX_VALUES: Array[Int] = Array(1, MAX_VALUE_OF_ERA, 11, 51, 5, 29, 354)
 
   /** Maximum values. */
   private lazy val MAX_VALUES: Array[Int] = Array(1, MAX_VALUE_OF_ERA, 11, 52, 6, 30, 355)
-=======
-  private val LEAST_MAX_VALUES: Array[Int] = Array(1, MAX_VALUE_OF_ERA, 11, 51, 5, 29, 354)
-
-  /** Maximum values. */
-  private val MAX_VALUES: Array[Int] = Array(1, MAX_VALUE_OF_ERA, 11, 52, 6, 30, 355)
->>>>>>> dfe7a978
 
   /** Position of day-of-month. This value is used to get the min/max value
     * from an array.
@@ -146,11 +123,7 @@
   private val POSITION_DAY_OF_YEAR: Int = 6
 
   /** Zero-based start date of cycle year. */
-<<<<<<< HEAD
   private lazy val CYCLEYEAR_START_DATE: Array[Int] =
-=======
-  private val CYCLEYEAR_START_DATE: Array[Int] =
->>>>>>> dfe7a978
     Array(0, 354, 709, 1063, 1417, 1772, 2126, 2481, 2835, 3189, 3544, 3898, 4252, 4607, 4961, 5315,
       5670, 6024, 6379, 6733, 7087, 7442, 7796, 8150, 8505, 8859, 9214, 9568, 9922, 10277)
 
@@ -160,32 +133,20 @@
   /** Holding the adjusted month days in year. The key is a year (Integer) and
     * the value is the all the month days in year (Integer[]).
     */
-<<<<<<< HEAD
   private lazy val ADJUSTED_MONTH_DAYS: java.util.HashMap[Integer, Array[Integer]] =
-=======
-  private val ADJUSTED_MONTH_DAYS: java.util.HashMap[Integer, Array[Integer]] =
->>>>>>> dfe7a978
     new java.util.HashMap[Integer, Array[Integer]]
 
   /** Holding the adjusted month length in year. The key is a year (Integer)
     * and the value is the all the month length in year (Integer[]).
     */
-<<<<<<< HEAD
   private lazy val ADJUSTED_MONTH_LENGTHS: java.util.HashMap[Integer, Array[Integer]] =
-=======
-  private val ADJUSTED_MONTH_LENGTHS: java.util.HashMap[Integer, Array[Integer]] =
->>>>>>> dfe7a978
     new java.util.HashMap[Integer, Array[Integer]]
 
   /** Holding the adjusted days in the 30 year cycle. The key is a cycle number
     * (Integer) and the value is the all the starting days of the year in the
     * cycle (Integer[]).
     */
-<<<<<<< HEAD
   private lazy val ADJUSTED_CYCLE_YEARS: java.util.HashMap[Integer, Array[Integer]] =
-=======
-  private val ADJUSTED_CYCLE_YEARS: java.util.HashMap[Integer, Array[Integer]] =
->>>>>>> dfe7a978
     new java.util.HashMap[Integer, Array[Integer]]
 
   /** Holding the adjusted cycle in the 1 - 30000 year. The key is the cycle
@@ -236,11 +197,7 @@
   }
 
   /** Holding the non-adjusted month days in year for non leap year. */
-<<<<<<< HEAD
   private lazy val DEFAULT_MONTH_DAYS: Array[Integer] = {
-=======
-  private val DEFAULT_MONTH_DAYS: Array[Integer] = {
->>>>>>> dfe7a978
     val days   = new Array[Integer](NUM_DAYS.length)
     var i: Int = 0
     while (i < NUM_DAYS.length) {
@@ -251,11 +208,7 @@
   }
 
   /** Holding the non-adjusted month days in year for leap year. */
-<<<<<<< HEAD
   private lazy val DEFAULT_LEAP_MONTH_DAYS: Array[Integer] = {
-=======
-  private val DEFAULT_LEAP_MONTH_DAYS: Array[Integer] = {
->>>>>>> dfe7a978
     val days   = new Array[Integer](LEAP_NUM_DAYS.length)
     var i: Int = 0
     while (i < LEAP_NUM_DAYS.length) {
@@ -288,11 +241,7 @@
   }
 
   /** Holding the non-adjusted 30 year cycle starting day. */
-<<<<<<< HEAD
   private lazy val DEFAULT_CYCLE_YEARS: Array[Integer] = {
-=======
-  private val DEFAULT_CYCLE_YEARS: Array[Integer] = {
->>>>>>> dfe7a978
     val years  = new Array[Integer](CYCLEYEAR_START_DATE.length)
     var i: Int = 0
     while (i < CYCLEYEAR_START_DATE.length) {
