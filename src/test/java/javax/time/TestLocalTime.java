--- conflicted
+++ resolved
@@ -1113,15 +1113,9 @@
     }
 
     @Test(groups={"tck"})
-<<<<<<< HEAD
-    public void test_plus_Duration_wrap() {
-        Duration dur = Duration.of(1, HOURS);
-        LocalTime t = LocalTime.of(23, 30).plus(dur);
-=======
     public void test_plus_adjuster_wrap() {
         Period p = Period.ofTime(1, 0, 0);
         LocalTime t = LocalTime.of(23, 30).plus(p);
->>>>>>> d371f476
         assertEquals(t, LocalTime.of(0, 30));
     }
 
@@ -1603,15 +1597,9 @@
     }
 
     @Test(groups={"tck"})
-<<<<<<< HEAD
-    public void test_minus_Duration_wrap() {
-        Duration dur = Duration.of(1, HOURS);
-        LocalTime t = LocalTime.of(0, 30).minus(dur);
-=======
     public void test_minus_adjuster_wrap() {
         Period p = Period.ofTime(1, 0, 0);
         LocalTime t = LocalTime.of(0, 30).minus(p);
->>>>>>> d371f476
         assertEquals(t, LocalTime.of(23, 30));
     }
 
