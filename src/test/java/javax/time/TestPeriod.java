/*
 * Copyright (c) 2008-2012, Stephen Colebourne & Michael Nascimento Santos
 *
 * All rights reserved.
 *
 * Redistribution and use in source and binary forms, with or without
 * modification, are permitted provided that the following conditions are met:
 *
 *  * Redistributions of source code must retain the above copyright notice,
 *    this list of conditions and the following disclaimer.
 *
 *  * Redistributions in binary form must reproduce the above copyright notice,
 *    this list of conditions and the following disclaimer in the documentation
 *    and/or other materials provided with the distribution.
 *
 *  * Neither the name of JSR-310 nor the names of its contributors
 *    may be used to endorse or promote products derived from this software
 *    without specific prior written permission.
 *
 * THIS SOFTWARE IS PROVIDED BY THE COPYRIGHT HOLDERS AND CONTRIBUTORS
 * "AS IS" AND ANY EXPRESS OR IMPLIED WARRANTIES, INCLUDING, BUT NOT
 * LIMITED TO, THE IMPLIED WARRANTIES OF MERCHANTABILITY AND FITNESS FOR
 * A PARTICULAR PURPOSE ARE DISCLAIMED. IN NO EVENT SHALL THE COPYRIGHT OWNER OR
 * CONTRIBUTORS BE LIABLE FOR ANY DIRECT, INDIRECT, INCIDENTAL, SPECIAL,
 * EXEMPLARY, OR CONSEQUENTIAL DAMAGES (INCLUDING, BUT NOT LIMITED TO,
 * PROCUREMENT OF SUBSTITUTE GOODS OR SERVICES; LOSS OF USE, DATA, OR
 * PROFITS; OR BUSINESS INTERRUPTION) HOWEVER CAUSED AND ON ANY THEORY OF
 * LIABILITY, WHETHER IN CONTRACT, STRICT LIABILITY, OR TORT (INCLUDING
 * NEGLIGENCE OR OTHERWISE) ARISING IN ANY WAY OUT OF THE USE OF THIS
 * SOFTWARE, EVEN IF ADVISED OF THE POSSIBILITY OF SUCH DAMAGE.
 */
package javax.time;

import static javax.time.calendrical.LocalPeriodUnit.DAYS;
import static javax.time.calendrical.LocalPeriodUnit.HALF_DAYS;
import static javax.time.calendrical.LocalPeriodUnit.HOURS;
import static javax.time.calendrical.LocalPeriodUnit.MICROS;
import static javax.time.calendrical.LocalPeriodUnit.MILLIS;
import static javax.time.calendrical.LocalPeriodUnit.MINUTES;
import static javax.time.calendrical.LocalPeriodUnit.MONTHS;
import static javax.time.calendrical.LocalPeriodUnit.NANOS;
import static javax.time.calendrical.LocalPeriodUnit.SECONDS;
import static javax.time.calendrical.LocalPeriodUnit.YEARS;
import static org.testng.Assert.assertEquals;
import static org.testng.Assert.assertSame;
import static org.testng.Assert.assertTrue;

import java.io.ByteArrayInputStream;
import java.io.ByteArrayOutputStream;
import java.io.ObjectInputStream;
import java.io.ObjectOutputStream;
import java.io.Serializable;
import java.lang.reflect.Constructor;
import java.lang.reflect.Field;
import java.lang.reflect.Modifier;

import org.testng.annotations.DataProvider;
import org.testng.annotations.Test;

/**
 * Test.
 */
@Test
public class TestPeriod {

//    private static final BigInteger MAX_BINT = BigInteger.valueOf(Integer.MAX_VALUE);
//    private static final BigInteger BINT_24 = BigInteger.valueOf(24);
//    private static final BigInteger BINT_60 = BigInteger.valueOf(60);
//    private static final BigInteger BINT_1BN = BigInteger.valueOf(1000000000L);

    //-----------------------------------------------------------------------
    // basics
    //-----------------------------------------------------------------------
    public void test_interfaces() {
        assertTrue(Serializable.class.isAssignableFrom(Period.class));
    }

    @DataProvider(name="serialization")
    Object[][] data_serialization() {
        return new Object[][] {
            {Period.ZERO},
            {Period.of(0, DAYS)},
            {Period.of(1, DAYS)},
            {Period.of(1, 2, 3, 4, 5, 6)},
        };
    }

    @Test(dataProvider="serialization")
    public void test_serialization(Period period) throws Exception {
        ByteArrayOutputStream baos = new ByteArrayOutputStream();
        ObjectOutputStream oos = new ObjectOutputStream(baos);
        oos.writeObject(period);
        oos.close();
        
        ObjectInputStream ois = new ObjectInputStream(new ByteArrayInputStream(
                baos.toByteArray()));
        if (period.isZero()) {
            assertSame(ois.readObject(), period);
        } else {
            assertEquals(ois.readObject(), period);
        }
    }

    public void test_immutable() {
        Class<Period> cls = Period.class;
        assertTrue(Modifier.isPublic(cls.getModifiers()));
        assertTrue(Modifier.isFinal(cls.getModifiers()));
        Field[] fields = cls.getDeclaredFields();
        for (Field field : fields) {
            if (Modifier.isStatic(field.getModifiers()) == false && !Modifier.isTransient(field.getModifiers())) {
                assertTrue(Modifier.isPrivate(field.getModifiers()));
                assertTrue(Modifier.isFinal(field.getModifiers()));
            }
        }
        Constructor<?>[] cons = cls.getDeclaredConstructors();
        for (Constructor<?> con : cons) {
            assertTrue(Modifier.isPrivate(con.getModifiers()));
        }
    }

    //-----------------------------------------------------------------------
    // factories
    //-----------------------------------------------------------------------
    public void factory_zeroSingleton() {
        assertSame(Period.ZERO, Period.ZERO);
        assertSame(Period.of(0, 0, 0, 0, 0, 0), Period.ZERO);
        assertSame(Period.of(0, 0, 0, 0, 0, 0, 0), Period.ZERO);
        assertSame(Period.ofDate(0, 0, 0), Period.ZERO);
        assertSame(Period.ofTime(0, 0, 0), Period.ZERO);
        assertSame(Period.ofTime(0, 0, 0, 0), Period.ZERO);
        assertSame(Period.of(0, YEARS), Period.ZERO);
        assertSame(Period.of(0, MONTHS), Period.ZERO);
        assertSame(Period.of(0, DAYS), Period.ZERO);
        assertSame(Period.of(0, HOURS), Period.ZERO);
        assertSame(Period.of(0, MINUTES), Period.ZERO);
        assertSame(Period.of(0, SECONDS), Period.ZERO);
        assertSame(Period.of(0, NANOS), Period.ZERO);
    }

    //-----------------------------------------------------------------------
    // of(PeriodProvider)
    //-----------------------------------------------------------------------
    public void factory_of_ints() {
        assertPeriod(Period.of(1, 2, 3, 4, 5, 6), 1, 2, 3, 4, 5, 6, 0);
        assertPeriod(Period.of(0, 2, 3, 4, 5, 6), 0, 2, 3, 4, 5, 6, 0);
        assertPeriod(Period.of(1, 0, 0, 0, 0, 0), 1, 0, 0, 0, 0, 0, 0);
        assertPeriod(Period.of(0, 0, 0, 0, 0, 0), 0, 0, 0, 0, 0, 0, 0);
        assertPeriod(Period.of(-1, -2, -3, -4, -5, -6), -1, -2, -3, -4, -5, -6, 0);
    }

    //-----------------------------------------------------------------------
    // ofDate
    //-----------------------------------------------------------------------
    public void factory_ofDate_ints() {
        assertPeriod(Period.ofDate(1, 2, 3), 1, 2, 3, 0, 0, 0, 0);
        assertPeriod(Period.ofDate(0, 2, 3), 0, 2, 3, 0, 0, 0, 0);
        assertPeriod(Period.ofDate(1, 0, 0), 1, 0, 0, 0, 0, 0, 0);
        assertPeriod(Period.ofDate(0, 0, 0), 0, 0, 0, 0, 0, 0, 0);
        assertPeriod(Period.ofDate(-1, -2, -3), -1, -2, -3, 0, 0, 0, 0);
    }

    //-----------------------------------------------------------------------
    // ofTime
    //-----------------------------------------------------------------------
    public void factory_ofTime_3ints() {
        assertPeriod(Period.ofTime(1, 2, 3), 0, 0, 0, 1, 2, 3, 0);
        assertPeriod(Period.ofTime(0, 2, 3), 0, 0, 0, 0, 2, 3, 0);
        assertPeriod(Period.ofTime(1, 0, 0), 0, 0, 0, 1, 0, 0, 0);
        assertPeriod(Period.ofTime(0, 0, 0), 0, 0, 0, 0, 0, 0, 0);
        assertPeriod(Period.ofTime(-1, -2, -3), 0, 0, 0, -1, -2, -3, 0);
    }

    public void factory_ofTime_4ints() {
        assertPeriod(Period.ofTime(1, 2, 3, 4), 0, 0, 0, 1, 2, 3, 4);
        assertPeriod(Period.ofTime(0, 2, 3, 4), 0, 0, 0, 0, 2, 3, 4);
        assertPeriod(Period.ofTime(1, 0, 0, 0), 0, 0, 0, 1, 0, 0, 0);
        assertPeriod(Period.ofTime(0, 0, 0, 0), 0, 0, 0, 0, 0, 0, 0);
        assertPeriod(Period.ofTime(-1, -2, -3, -4), 0, 0, 0, -1, -2, -3, -4);
    }

    //-----------------------------------------------------------------------
    // of one field
    //-----------------------------------------------------------------------
    public void test_factory_of_intPeriodUnit() {
        assertEquals(Period.of(1, YEARS), Period.of(1, YEARS));
        assertEquals(Period.of(2, MONTHS), Period.of(2, MONTHS));
        assertEquals(Period.of(3, DAYS), Period.of(3, DAYS));
        
        assertEquals(Period.of(1, HALF_DAYS), Period.of(12, HOURS));
        assertEquals(Period.of(Integer.MAX_VALUE / (3600 * 8), HOURS), Period.of(Integer.MAX_VALUE / (3600 * 8), HOURS));
        assertEquals(Period.of(-1, MINUTES), Period.of(-1, MINUTES));
        assertEquals(Period.of(-2, SECONDS), Period.of(-2, SECONDS));
        assertEquals(Period.of(Integer.MIN_VALUE, NANOS), Period.of(Integer.MIN_VALUE, NANOS));
        assertEquals(Period.of(2, MILLIS), Period.of(2000000, NANOS));
        assertEquals(Period.of(2, MICROS), Period.of(2000, NANOS));
    }

    @Test(expectedExceptions=NullPointerException.class)
    public void test_factory_of_intPeriodUnit_null() {
        Period.of(1, null);
    }

    //-----------------------------------------------------------------------
    public void factory_years() {
        assertPeriod(Period.of(1, YEARS), 1, 0, 0, 0, 0, 0, 0);
        assertPeriod(Period.of(0, YEARS), 0, 0, 0, 0, 0, 0, 0);
        assertPeriod(Period.of(-1, YEARS), -1, 0, 0, 0, 0, 0, 0);
        assertPeriod(Period.of(Integer.MAX_VALUE, YEARS), Integer.MAX_VALUE, 0, 0, 0, 0, 0, 0);
        assertPeriod(Period.of(Integer.MIN_VALUE, YEARS), Integer.MIN_VALUE, 0, 0, 0, 0, 0, 0);
    }

    public void factory_months() {
        assertPeriod(Period.of(1, MONTHS), 0, 1, 0, 0, 0, 0, 0);
        assertPeriod(Period.of(0, MONTHS), 0, 0, 0, 0, 0, 0, 0);
        assertPeriod(Period.of(-1, MONTHS), 0, -1, 0, 0, 0, 0, 0);
        assertPeriod(Period.of(Integer.MAX_VALUE, MONTHS), 0, Integer.MAX_VALUE, 0, 0, 0, 0, 0);
        assertPeriod(Period.of(Integer.MIN_VALUE, MONTHS), 0, Integer.MIN_VALUE, 0, 0, 0, 0, 0);
    }

    public void factory_days() {
        assertPeriod(Period.of(1, DAYS), 0, 0, 1, 0, 0, 0, 0);
        assertPeriod(Period.of(0, DAYS), 0, 0, 0, 0, 0, 0, 0);
        assertPeriod(Period.of(-1, DAYS), 0, 0, -1, 0, 0, 0, 0);
        assertPeriod(Period.of(Integer.MAX_VALUE, DAYS), 0, 0, Integer.MAX_VALUE, 0, 0, 0, 0);
        assertPeriod(Period.of(Integer.MIN_VALUE, DAYS), 0, 0, Integer.MIN_VALUE, 0, 0, 0, 0);
    }

    public void factory_hours() {
        assertPeriod(Period.of(1, HOURS), 0, 0, 0, 1, 0, 0, 0);
        assertPeriod(Period.of(0, HOURS), 0, 0, 0, 0, 0, 0, 0);
        assertPeriod(Period.of(-1, HOURS), 0, 0, 0, -1, 0, 0, 0);
        assertPeriod(Period.of(Integer.MAX_VALUE / (3600 * 8), HOURS), 0, 0, 0, Integer.MAX_VALUE / (3600 * 8), 0, 0, 0);
        assertPeriod(Period.of(Integer.MIN_VALUE / (3600 * 8), HOURS), 0, 0, 0, Integer.MIN_VALUE / (3600 * 8), 0, 0, 0);
    }

    public void factory_minutes() {
        assertPeriod(Period.of(1, MINUTES), 0, 0, 0, 0, 1, 0, 0);
        assertPeriod(Period.of(0, MINUTES), 0, 0, 0, 0, 0, 0, 0);
        assertPeriod(Period.of(-1, MINUTES), 0, 0, 0, 0, -1, 0, 0);
        int val = Integer.MAX_VALUE / (60 * 8);
        assertPeriod(Period.of(val, MINUTES), 0, 0, 0,
                        (int) (val / 60L),
                        (int) (val % 60),
                        0, 0);
        val = Integer.MIN_VALUE / (60 * 8);
        assertPeriod(Period.of(val, MINUTES), 0, 0, 0,
                        (int) (val / 60L),
                        (int) (val % 60),
                        0, 0);
    }

    public void factory_seconds() {
        assertPeriod(Period.of(1, SECONDS), 0, 0, 0, 0, 0, 1, 0);
        assertPeriod(Period.of(0, SECONDS), 0, 0, 0, 0, 0, 0, 0);
        assertPeriod(Period.of(-1, SECONDS), 0, 0, 0, 0, 0, -1, 0);
        assertPeriod(Period.of(Integer.MAX_VALUE, SECONDS), 0, 0, 0,
                        (int) (Integer.MAX_VALUE / 3600L),
                        (int) ((Integer.MAX_VALUE / 60L) % 60),
                        (int) (Integer.MAX_VALUE % 60),
                        0);
        assertPeriod(Period.of(Integer.MIN_VALUE, SECONDS), 0, 0, 0,
                        (int) (Integer.MIN_VALUE / 3600L),
                        (int) ((Integer.MIN_VALUE / 60L) % 60),
                        (int) (Integer.MIN_VALUE % 60),
                        0);
    }

    public void factory_nanos() {
        assertPeriod(Period.of(1, NANOS), 0, 0, 0, 0, 0, 0, 1);
        assertPeriod(Period.of(0, NANOS), 0, 0, 0, 0, 0, 0, 0);
        assertPeriod(Period.of(-1, NANOS), 0, 0, 0, 0, 0, 0, -1);
        assertPeriod(Period.of(Long.MAX_VALUE, NANOS), 0, 0, 0,
                        (int) (Long.MAX_VALUE / 3600_000_000_000L),
                        (int) ((Long.MAX_VALUE / 60_000_000_000L) % 60),
                        (int) ((Long.MAX_VALUE / 1_000_000_000L) % 60),
                        Long.MAX_VALUE % 1_000_000_000L);
        assertPeriod(Period.of(Long.MIN_VALUE, NANOS), 0, 0, 0,
                        (int) (Long.MIN_VALUE / 3600_000_000_000L),
                        (int) ((Long.MIN_VALUE / 60_000_000_000L) % 60),
                        (int) ((Long.MIN_VALUE / 1_000_000_000L) % 60),
                        Long.MIN_VALUE % 1_000_000_000L);
    }

    //-----------------------------------------------------------------------
    // of(Duration)
    //-----------------------------------------------------------------------
    public void factory_duration() {
        assertPeriod(Period.of(Duration.ofSeconds(2, 3)), 0, 0, 0, 0, 0, 2, 3);
        assertPeriod(Period.of(Duration.ofSeconds(59, 3)), 0, 0, 0, 0, 0, 59, 3);
        assertPeriod(Period.of(Duration.ofSeconds(60, 3)), 0, 0, 0, 0, 1, 0, 3);
        assertPeriod(Period.of(Duration.ofSeconds(61, 3)), 0, 0, 0, 0, 1, 1, 3);
        assertPeriod(Period.of(Duration.ofSeconds(3599, 3)), 0, 0, 0, 0, 59, 59, 3);
        assertPeriod(Period.of(Duration.ofSeconds(3600, 3)), 0, 0, 0, 1, 0, 0, 3);
    }

    public void factory_duration_negative() {
        assertPeriod(Period.of(Duration.ofSeconds(-2, 3)), 0, 0, 0, 0, 0, -1, -999999997);
        assertPeriod(Period.of(Duration.ofSeconds(-59, 3)), 0, 0, 0, 0, 0, -58, -999999997);
        assertPeriod(Period.of(Duration.ofSeconds(-60, 3)), 0, 0, 0, 0, 0, -59, -999999997);
        assertPeriod(Period.of(Duration.ofSeconds(-60, -3)), 0, 0, 0, 0, -1, 0, -3);
        
        assertPeriod(Period.of(Duration.ofSeconds(2, -3)), 0, 0, 0, 0, 0, 1, 999999997);
    }

    public void factory_duration_big() {
        Duration dur = Duration.ofSeconds(Integer.MAX_VALUE, 3);
        long secs = Integer.MAX_VALUE;
        assertPeriod(Period.of(dur), 0, 0, 0, (int) (secs / 3600), (int) ((secs % 3600) / 60), (int) (secs % 60), 3);
    }

    @Test(expectedExceptions=NullPointerException.class)
    public void factory_duration_null() {
        Period.of((Duration) null);
    }

    //-----------------------------------------------------------------------
    // between
    //-----------------------------------------------------------------------
    @DataProvider(name="betweenDates")
    Object[][] data_betweenDates() {
        return new Object[][] {
            {2010, 1, 1, 2010, 1, 1,  0, 0, 0},
            {2010, 1, 1, 2010, 1, 2,  0, 0, 1},
            {2010, 1, 1, 2010, 2, 1,  0, 1, 0},
            {2010, 1, 1, 2010, 2, 2,  0, 1, 1},
            {2010, 1, 1, 2011, 1, 1,  1, 0, 0},
            
            {2010, 6, 12, 2010, 1, 1,  0, -5, -11},
            {2010, 6, 12, 2010, 1, 2,  0, -5, -10},
            {2010, 6, 12, 2010, 2, 1,  0, -4, -11},
            {2010, 6, 12, 2010, 9, 24,  0, 3, 12},
            
            {2010, 6, 12, 2009, 1, 1,  -1, -5, -11},
            {2010, 6, 12, 2009, 1, 2,  -1, -5, -10},
            {2010, 6, 12, 2009, 2, 1,  -1, -4, -11},
            {2010, 6, 12, 2009, 9, 24,  0, -9, 12},
            
            {2010, 6, 12, 2008, 1, 1,  -2, -5, -11},
            {2010, 6, 12, 2008, 1, 2,  -2, -5, -10},
            {2010, 6, 12, 2008, 2, 1,  -2, -4, -11},
            {2010, 6, 12, 2008, 9, 24,  -1, -9, 12},
        };
    }

    @Test(dataProvider="betweenDates")
    public void factory_between_LocalDate(int y1, int m1, int d1, int y2, int m2, int d2, int ye, int me, int de) {
        LocalDate start = LocalDate.of(y1, m1, d1);
        LocalDate end = LocalDate.of(y2, m2, d2);
        Period test = Period.between(start, end);
        assertPeriod(test, ye, me, de, 0, 0, 0, 0);
        //assertEquals(start.plus(test), end);
    }

    @DataProvider(name="betweenTimes")
    Object[][] data_betweenTimes() {
        return new Object[][] {
            {12, 30, 40, 12, 30, 45,  0, 0, 5},
            {12, 30, 40, 12, 35, 40,  0, 5, 0},
            {12, 30, 40, 13, 30, 40,  1, 0, 0},
            
            {12, 30, 40, 12, 30, 35,  0, 0, -5},
            {12, 30, 40, 12, 25, 40,  0, -5, 0},
            {12, 30, 40, 11, 30, 40,  -1, 0, 0},
        };
    }

    @Test(dataProvider="betweenTimes")
    public void factory_between_LocalTime(int h1, int m1, int s1, int h2, int m2, int s2, int he, int me, int se) {
        LocalTime start = LocalTime.of(h1, m1, s1);
        LocalTime end = LocalTime.of(h2, m2, s2);
        Period test = Period.between(start, end);
        assertPeriod(test, 0, 0, 0, he, me, se, 0);
        //assertEquals(start.plus(test), end);
    }

    public void factory_between_YearMonth() {
        assertPeriod(Period.between(YearMonth.of(2012, 6), YearMonth.of(2013, 7)), 1, 1, 0, 0, 0, 0, 0);
        assertPeriod(Period.between(YearMonth.of(2012, 6), YearMonth.of(2013, 3)), 0, 9, 0, 0, 0, 0, 0);
        assertPeriod(Period.between(YearMonth.of(2012, 6), YearMonth.of(2011, 7)), 0, -11, 0, 0, 0, 0, 0);
    }

    public void factory_between_Month() {
        assertPeriod(Period.between(Month.FEBRUARY, Month.MAY), 0, 3, 0, 0, 0, 0, 0);
        assertPeriod(Period.between(Month.NOVEMBER, Month.MAY), 0, -6, 0, 0, 0, 0, 0);
    }

    //-----------------------------------------------------------------------
    // betweenISO
    //-----------------------------------------------------------------------
    @DataProvider(name="betweenISO")
    Object[][] data_betweenISO() {
        return new Object[][] {
            {2010, 1, 1, 2010, 1, 1, 0, 0, 0},
            {2010, 1, 1, 2010, 1, 2, 0, 0, 1},
            {2010, 1, 1, 2010, 1, 31, 0, 0, 30},
            {2010, 1, 1, 2010, 2, 1, 0, 1, 0},
            {2010, 1, 1, 2010, 2, 28, 0, 1, 27},
            {2010, 1, 1, 2010, 3, 1, 0, 2, 0},
            {2010, 1, 1, 2010, 12, 31, 0, 11, 30},
            {2010, 1, 1, 2011, 1, 1, 1, 0, 0},
            {2010, 1, 1, 2011, 12, 31, 1, 11, 30},
            {2010, 1, 1, 2012, 1, 1, 2, 0, 0},
            
            {2010, 1, 10, 2010, 1, 1, 0, 0, -9},
            {2010, 1, 10, 2010, 1, 2, 0, 0, -8},
            {2010, 1, 10, 2010, 1, 9, 0, 0, -1},
            {2010, 1, 10, 2010, 1, 10, 0, 0, 0},
            {2010, 1, 10, 2010, 1, 11, 0, 0, 1},
            {2010, 1, 10, 2010, 1, 31, 0, 0, 21},
            {2010, 1, 10, 2010, 2, 1, 0, 0, 22},
            {2010, 1, 10, 2010, 2, 9, 0, 0, 30},
            {2010, 1, 10, 2010, 2, 10, 0, 1, 0},
            {2010, 1, 10, 2010, 2, 28, 0, 1, 18},
            {2010, 1, 10, 2010, 3, 1, 0, 1, 19},
            {2010, 1, 10, 2010, 3, 9, 0, 1, 27},
            {2010, 1, 10, 2010, 3, 10, 0, 2, 0},
            {2010, 1, 10, 2010, 12, 31, 0, 11, 21},
            {2010, 1, 10, 2011, 1, 1, 0, 11, 22},
            {2010, 1, 10, 2011, 1, 9, 0, 11, 30},
            {2010, 1, 10, 2011, 1, 10, 1, 0, 0},
            
            {2010, 3, 30, 2011, 5, 1, 1, 1, 1},
            {2010, 4, 30, 2011, 5, 1, 1, 0, 1},
            
            {2010, 2, 28, 2012, 2, 27, 1, 11, 30},
            {2010, 2, 28, 2012, 2, 28, 2, 0, 0},
            {2010, 2, 28, 2012, 2, 29, 2, 0, 1},
            
            {2012, 2, 28, 2014, 2, 27, 1, 11, 30},
            {2012, 2, 28, 2014, 2, 28, 2, 0, 0},
            {2012, 2, 28, 2014, 3, 1, 2, 0, 1},
            
            {2012, 2, 29, 2014, 2, 28, 1, 11, 30},
            {2012, 2, 29, 2014, 3, 1, 2, 0, 1},
            {2012, 2, 29, 2014, 3, 2, 2, 0, 2},
            
            {2012, 2, 29, 2016, 2, 28, 3, 11, 30},
            {2012, 2, 29, 2016, 2, 29, 4, 0, 0},
            {2012, 2, 29, 2016, 3, 1, 4, 0, 1},
            
            {2010, 1, 1, 2009, 12, 31, 0, 0, -1},
            {2010, 1, 1, 2009, 12, 30, 0, 0, -2},
            {2010, 1, 1, 2009, 12, 2, 0, 0, -30},
            {2010, 1, 1, 2009, 12, 1, 0, -1, 0},
            {2010, 1, 1, 2009, 11, 30, 0, -1, -1},
            {2010, 1, 1, 2009, 11, 2, 0, -1, -29},
            {2010, 1, 1, 2009, 11, 1, 0, -2, 0},
            {2010, 1, 1, 2009, 1, 2, 0, -11, -30},
            {2010, 1, 1, 2009, 1, 1, -1, 0, 0},
            
            {2010, 1, 15, 2010, 1, 15, 0, 0, 0},
            {2010, 1, 15, 2010, 1, 14, 0, 0, -1},
            {2010, 1, 15, 2010, 1, 1, 0, 0, -14},
            {2010, 1, 15, 2009, 12, 31, 0, 0, -15},
            {2010, 1, 15, 2009, 12, 16, 0, 0, -30},
            {2010, 1, 15, 2009, 12, 15, 0, -1, 0},
            {2010, 1, 15, 2009, 12, 14, 0, -1, -1},
            
            {2010, 2, 28, 2009, 3, 1, 0, -11, -27},
            {2010, 2, 28, 2009, 2, 28, -1, 0, 0},
            {2010, 2, 28, 2009, 2, 27, -1, 0, -1},
            
            {2010, 2, 28, 2008, 2, 29, -1, -11, -28},
            {2010, 2, 28, 2008, 2, 28, -2, 0, 0},
            {2010, 2, 28, 2008, 2, 27, -2, 0, -1},
            
            {2012, 2, 29, 2009, 3, 1, -2, -11, -28},
            {2012, 2, 29, 2009, 2, 28, -3, 0, -1},
            {2012, 2, 29, 2009, 2, 27, -3, 0, -2},
            
            {2012, 2, 29, 2008, 3, 1, -3, -11, -28},
            {2012, 2, 29, 2008, 2, 29, -4, 0, 0},
            {2012, 2, 29, 2008, 2, 28, -4, 0, -1},
        };
    }

    @Test(dataProvider="betweenISO")
    public void factory_betweenISO_LocalDate(int y1, int m1, int d1, int y2, int m2, int d2, int ye, int me, int de) {
        LocalDate start = LocalDate.of(y1, m1, d1);
        LocalDate end = LocalDate.of(y2, m2, d2);
        Period test = Period.betweenISO(start, end);
        assertPeriod(test, ye, me, de, 0, 0, 0, 0);
        //assertEquals(start.plus(test), end);
    }

    @Test(expectedExceptions=NullPointerException.class)
    public void factory_betweenISO_LocalDate_nullFirst() {
        Period.betweenISO((LocalDate) null, LocalDate.of(2010, 1, 1));
    }

    @Test(expectedExceptions=NullPointerException.class)
    public void factory_betweenISO_LocalDate_nullSecond() {
        Period.betweenISO(LocalDate.of(2010, 1, 1), (LocalDate) null);
    }

    //-------------------------------------------------------------------------
    @Test(expectedExceptions=NullPointerException.class)
    public void factory_betweenISO_LocalTime_nullFirst() {
        Period.betweenISO((LocalTime) null, LocalTime.of(12, 30));
    }

    @Test(expectedExceptions=NullPointerException.class)
    public void factory_betweenISO_LocalTime_nullSecond() {
        Period.betweenISO(LocalTime.of(12, 30), (LocalTime) null);
    }

    //-----------------------------------------------------------------------
    // parse()
    //-----------------------------------------------------------------------
//    @Test(dataProvider="toStringAndParse")
//    public void test_parse(Period test, String expected) {
//        if (Math.signum(test.getSeconds()) == Math.signum(test.getNanos())) {
//            assertEquals(test, Period.parse(expected));
//        }
//    }

    @Test(expectedExceptions=NullPointerException.class)
    public void test_parse_nullText() {
        Period.parse((String) null);
    }

    //-----------------------------------------------------------------------
    // isZero()
    //-----------------------------------------------------------------------
    public void test_isZero() {
        assertEquals(Period.of(1, 2, 3, 4, 5, 6, 7).isZero(), false);
        assertEquals(Period.of(1, 2, 3, 0, 0, 0, 0).isZero(), false);
        assertEquals(Period.of(0, 0, 0, 4, 5, 6, 7).isZero(), false);
        assertEquals(Period.of(1, 0, 0, 0, 0, 0, 0).isZero(), false);
        assertEquals(Period.of(0, 2, 0, 0, 0, 0, 0).isZero(), false);
        assertEquals(Period.of(0, 0, 3, 0, 0, 0, 0).isZero(), false);
        assertEquals(Period.of(0, 0, 0, 4, 0, 0, 0).isZero(), false);
        assertEquals(Period.of(0, 0, 0, 0, 5, 0, 0).isZero(), false);
        assertEquals(Period.of(0, 0, 0, 0, 0, 6, 0).isZero(), false);
        assertEquals(Period.of(0, 0, 0, 0, 0, 0, 7).isZero(), false);
        assertEquals(Period.of(0, 0, 0, 0, 0, 0).isZero(), true);
    }

    //-----------------------------------------------------------------------
    // isPositive()
    //-----------------------------------------------------------------------
    public void test_isPositive() {
        assertEquals(Period.of(1, 2, 3, 4, 5, 6, 7).isPositive(), true);
        assertEquals(Period.of(1, 2, 3, 0, 0, 0, 0).isPositive(), true);
        assertEquals(Period.of(0, 0, 0, 4, 5, 6, 7).isPositive(), true);
        assertEquals(Period.of(1, 0, 0, 0, 0, 0, 0).isPositive(), true);
        assertEquals(Period.of(0, 2, 0, 0, 0, 0, 0).isPositive(), true);
        assertEquals(Period.of(0, 0, 3, 0, 0, 0, 0).isPositive(), true);
        assertEquals(Period.of(0, 0, 0, 4, 0, 0, 0).isPositive(), true);
        assertEquals(Period.of(0, 0, 0, 0, 5, 0, 0).isPositive(), true);
        assertEquals(Period.of(0, 0, 0, 0, 0, 6, 0).isPositive(), true);
        assertEquals(Period.of(0, 0, 0, 0, 0, 0, 7).isPositive(), true);
        assertEquals(Period.of(-1, -2, -3, -4, -5, -6, -7).isPositive(), false);
        assertEquals(Period.of(-1, -2, 3, 4, -5, -6, -7).isPositive(), false);
        assertEquals(Period.of(-1, 0, 0, 0, 0, 0, 0).isPositive(), false);
        assertEquals(Period.of(0, -2, 0, 0, 0, 0, 0).isPositive(), false);
        assertEquals(Period.of(0, 0, -3, 0, 0, 0, 0).isPositive(), false);
        assertEquals(Period.of(0, 0, 0, -4, 0, 0, 0).isPositive(), false);
        assertEquals(Period.of(0, 0, 0, 0, -5, 0, 0).isPositive(), false);
        assertEquals(Period.of(0, 0, 0, 0, 0, -6, 0).isPositive(), false);
        assertEquals(Period.of(0, 0, 0, 0, 0, 0, -7).isPositive(), false);
        assertEquals(Period.of(0, 0, 0, 0, 0, 0).isPositive(), false);
    }

//    //-----------------------------------------------------------------------
//    // getNanosInt()
//    //-----------------------------------------------------------------------
//    public void test_getNanosInt() {
//        Period test = Period.of(Integer.MAX_VALUE, NANOS);
//        assertEquals(test.getNanosInt(), Integer.MAX_VALUE);
//    }
//
//    @Test(expectedExceptions=ArithmeticException.class)
//    public void test_getNanosInt_tooBig() {
//        Period test = Period.of(Integer.MAX_VALUE + 1L, NANOS);
//        test.getNanosInt();
//    }

    //-----------------------------------------------------------------------
    // withYears()
    //-----------------------------------------------------------------------
    public void test_withYears() {
        Period test = Period.of(1, 2, 3, 4, 5, 6, 7);
        assertPeriod(test.withYears(10), 10, 2, 3, 4, 5, 6, 7);
    }

    public void test_withYears_noChange() {
        Period test = Period.of(1, 2, 3, 4, 5, 6, 7);
        assertSame(test.withYears(1), test);
    }

    public void test_withYears_toZero() {
        Period test = Period.of(1, YEARS);
        assertSame(test.withYears(0), Period.ZERO);
    }

    //-----------------------------------------------------------------------
    // withMonths()
    //-----------------------------------------------------------------------
    public void test_withMonths() {
        Period test = Period.of(1, 2, 3, 4, 5, 6, 7);
        assertPeriod(test.withMonths(10), 1, 10, 3, 4, 5, 6, 7);
    }

    public void test_withMonths_noChange() {
        Period test = Period.of(1, 2, 3, 4, 5, 6, 7);
        assertSame(test.withMonths(2), test);
    }

    public void test_withMonths_toZero() {
        Period test = Period.of(1, MONTHS);
        assertSame(test.withMonths(0), Period.ZERO);
    }

    //-----------------------------------------------------------------------
    // withDays()
    //-----------------------------------------------------------------------
    public void test_withDays() {
        Period test = Period.of(1, 2, 3, 4, 5, 6, 7);
        assertPeriod(test.withDays(10), 1, 2, 10, 4, 5, 6, 7);
    }

    public void test_withDays_noChange() {
        Period test = Period.of(1, 2, 3, 4, 5, 6, 7);
        assertSame(test.withDays(3), test);
    }

    public void test_withDays_toZero() {
        Period test = Period.of(1, DAYS);
        assertSame(test.withDays(0), Period.ZERO);
    }

//    //-----------------------------------------------------------------------
//    // withHours()
//    //-----------------------------------------------------------------------
//    public void test_withHours() {
//        Period test = Period.of(1, 2, 3, 4, 5, 6, 7);
//        assertPeriod(test.withHours(10), 1, 2, 3, 10, 5, 6, 7);
//    }
//
//    public void test_withHours_noChange() {
//        Period test = Period.of(1, 2, 3, 4, 5, 6, 7);
//        assertSame(test.withHours(4), test);
//    }
//
//    public void test_withHours_toZero() {
//        Period test = Period.of(1, HOURS);
//        assertSame(test.withHours(0), Period.ZERO);
//    }
//
//    //-----------------------------------------------------------------------
//    // withMinutes()
//    //-----------------------------------------------------------------------
//    public void test_withMinutes() {
//        Period test = Period.of(1, 2, 3, 4, 5, 6, 7);
//        assertPeriod(test.withMinutes(10), 1, 2, 3, 4, 10, 6, 7);
//    }
//
//    public void test_withMinutes_noChange() {
//        Period test = Period.of(1, 2, 3, 4, 5, 6, 7);
//        assertSame(test.withMinutes(5), test);
//    }
//
//    public void test_withMinutes_toZero() {
//        Period test = Period.of(1, MINUTES);
//        assertSame(test.withMinutes(0), Period.ZERO);
//    }
//
//    //-----------------------------------------------------------------------
//    // withSeconds()
//    //-----------------------------------------------------------------------
//    public void test_withSeconds() {
//        Period test = Period.of(1, 2, 3, 4, 5, 6, 7);
//        assertPeriod(test.withSeconds(10), 1, 2, 3, 4, 5, 10, 7);
//    }
//
//    public void test_withSeconds_noChange() {
//        Period test = Period.of(1, 2, 3, 4, 5, 6, 7);
//        assertSame(test.withSeconds(6), test);
//    }
//
//    public void test_withSeconds_toZero() {
//        Period test = Period.of(1, SECONDS);
//        assertSame(test.withSeconds(0), Period.ZERO);
//    }

    //-----------------------------------------------------------------------
    // withTimeNanos()
    //-----------------------------------------------------------------------
    public void test_withNanos() {
        Period test = Period.of(1, 2, 3, 4, 5, 6, 7);
        assertPeriod(test.withTimeNanos(10), 1, 2, 3, 0, 0, 0, 10);
    }

    public void test_withNanos_noChange() {
        Period test = Period.of(1, 2, 3, 4, 5, 6, 7);
        assertSame(test.withTimeNanos(((4 * 60 + 5) * 60 + 6) * 1_000_000_000L + 7), test);
    }

    public void test_withNanos_toZero() {
        Period test = Period.of(1, NANOS);
        assertSame(test.withTimeNanos(0), Period.ZERO);
    }



    //-----------------------------------------------------------------------
    // plusYears()
    //-----------------------------------------------------------------------
    public void test_plusYears() {
        Period test = Period.of(1, 2, 3, 4, 5, 6, 7);
        assertPeriod(test.plus(10, YEARS), 11, 2, 3, 4, 5, 6, 7);
        assertPeriod(test.plus(Period.of(10, YEARS)), 11, 2, 3, 4, 5, 6, 7);
    }

    public void test_plusYears_noChange() {
        Period test = Period.of(1, 2, 3, 4, 5, 6, 7);
        assertSame(test.plus(0, YEARS), test);
        assertPeriod(test.plus(Period.of(0, YEARS)), 1, 2, 3, 4, 5, 6, 7);
    }

    public void test_plusYears_toZero() {
        Period test = Period.of(-1, YEARS);
        assertSame(test.plus(1, YEARS), Period.ZERO);
        assertSame(test.plus(Period.of(1, YEARS)), Period.ZERO);
    }

    @Test(expectedExceptions=ArithmeticException.class)
    public void test_plusYears_overflowTooBig() {
        Period test = Period.of(Integer.MAX_VALUE, YEARS);
        test.plus(1, YEARS);
    }

    @Test(expectedExceptions=ArithmeticException.class)
    public void test_plusYears_overflowTooSmall() {
        Period test = Period.of(Integer.MIN_VALUE, YEARS);
        test.plus(-1, YEARS);
    }

    //-----------------------------------------------------------------------
    // plusMonths()
    //-----------------------------------------------------------------------
    public void test_plusMonths() {
        Period test = Period.of(1, 2, 3, 4, 5, 6, 7);
        assertPeriod(test.plus(10, MONTHS), 1, 12, 3, 4, 5, 6, 7);
        assertPeriod(test.plus(Period.of(10, MONTHS)), 1, 12, 3, 4, 5, 6, 7);
    }

    public void test_plusMonths_noChange() {
        Period test = Period.of(1, 2, 3, 4, 5, 6, 7);
        assertSame(test.plus(0, MONTHS), test);
        assertEquals(test.plus(Period.of(0, MONTHS)), test);
    }

    public void test_plusMonths_toZero() {
        Period test = Period.of(-1, MONTHS);
        assertSame(test.plus(1, MONTHS), Period.ZERO);
        assertSame(test.plus(Period.of(1, MONTHS)), Period.ZERO);
    }

    @Test(expectedExceptions=ArithmeticException.class)
    public void test_plusMonths_overflowTooBig() {
        Period test = Period.of(Integer.MAX_VALUE, MONTHS);
        test.plus(1, MONTHS);
    }

    @Test(expectedExceptions=ArithmeticException.class)
    public void test_plusMonths_overflowTooSmall() {
        Period test = Period.of(Integer.MIN_VALUE, MONTHS);
        test.plus(-1, MONTHS);
    }

    //-----------------------------------------------------------------------
    // plusDays()
    //-----------------------------------------------------------------------
    public void test_plusDays() {
        Period test = Period.of(1, 2, 3, 4, 5, 6, 7);
        assertPeriod(test.plus(10, DAYS), 1, 2, 13, 4, 5, 6, 7);
    }

    public void test_plusDays_noChange() {
        Period test = Period.of(1, 2, 3, 4, 5, 6, 7);
        assertSame(test.plus(0, DAYS), test);
    }

    public void test_plusDays_toZero() {
        Period test = Period.of(-1, DAYS);
        assertSame(test.plus(1, DAYS), Period.ZERO);
    }

    @Test(expectedExceptions=ArithmeticException.class)
    public void test_plusDays_overflowTooBig() {
        Period test = Period.of(Integer.MAX_VALUE, DAYS);
        test.plus(1, DAYS);
    }

    @Test(expectedExceptions=ArithmeticException.class)
    public void test_plusDays_overflowTooSmall() {
        Period test = Period.of(Integer.MIN_VALUE, DAYS);
        test.plus(-1, DAYS);
    }

    //-----------------------------------------------------------------------
    // plusHours()
    //-----------------------------------------------------------------------
    public void test_plusHours() {
        Period test = Period.of(1, 2, 3, 4, 5, 6, 7);
        assertPeriod(test.plus(10, HOURS), 1, 2, 3, 14, 5, 6, 7);
    }

    public void test_plusHours_noChange() {
        Period test = Period.of(1, 2, 3, 4, 5, 6, 7);
        assertSame(test.plus(0, HOURS), test);
    }

    public void test_plusHours_toZero() {
        Period test = Period.of(-1, HOURS);
        assertSame(test.plus(1, HOURS), Period.ZERO);
    }

    @Test(expectedExceptions=ArithmeticException.class)
    public void test_plusHours_overflowTooBig() {
        Period test = Period.of(Integer.MAX_VALUE, HOURS);
        test.plus(1, HOURS);
    }

    @Test(expectedExceptions=ArithmeticException.class)
    public void test_plusHours_overflowTooSmall() {
        Period test = Period.of(Integer.MIN_VALUE, HOURS);
        test.plus(-1, HOURS);
    }

    //-----------------------------------------------------------------------
    // plusMinutes()
    //-----------------------------------------------------------------------
    public void test_plusMinutes() {
        Period test = Period.of(1, 2, 3, 4, 5, 6, 7);
        assertPeriod(test.plus(10, MINUTES), 1, 2, 3, 4, 15, 6, 7);
    }

    public void test_plusMinutes_noChange() {
        Period test = Period.of(1, 2, 3, 4, 5, 6, 7);
        assertSame(test.plus(0, MINUTES), test);
    }

    public void test_plusMinutes_toZero() {
        Period test = Period.of(-1, MINUTES);
        assertSame(test.plus(1, MINUTES), Period.ZERO);
    }

    //-----------------------------------------------------------------------
    // plusSeconds()
    //-----------------------------------------------------------------------
    public void test_plusSeconds() {
        Period test = Period.of(1, 2, 3, 4, 5, 6, 7);
        assertPeriod(test.plus(10, SECONDS), 1, 2, 3, 4, 5, 16, 7);
    }

    public void test_plusSeconds_noChange() {
        Period test = Period.of(1, 2, 3, 4, 5, 6, 7);
        assertSame(test.plus(0, SECONDS), test);
    }

    public void test_plusSeconds_toZero() {
        Period test = Period.of(-1, SECONDS);
        assertSame(test.plus(1, SECONDS), Period.ZERO);
    }

    //-----------------------------------------------------------------------
    // plusNanos()
    //-----------------------------------------------------------------------
    public void test_plusNanos() {
        Period test = Period.of(1, 2, 3, 4, 5, 6, 7);
        assertPeriod(test.plus(10, NANOS), 1, 2, 3, 4, 5, 6, 17);
    }

    public void test_plusNanos_noChange() {
        Period test = Period.of(1, 2, 3, 4, 5, 6, 7);
        assertSame(test.plus(0, NANOS), test);
    }

    public void test_plusNanos_toZero() {
        Period test = Period.of(-1, NANOS);
        assertSame(test.plus(1, NANOS), Period.ZERO);
    }

    @Test(expectedExceptions=ArithmeticException.class)
    public void test_plusNanos_overflowTooBig() {
        Period test = Period.of(Long.MAX_VALUE, NANOS);
        test.plus(1, NANOS);
    }

    @Test(expectedExceptions=ArithmeticException.class)
    public void test_plusNanos_overflowTooSmall() {
        Period test = Period.of(Long.MIN_VALUE, NANOS);
        test.plus(-1, NANOS);
    }

    //-----------------------------------------------------------------------
    // minusYears()
    //-----------------------------------------------------------------------
    public void test_minusYears() {
        Period test = Period.of(1, 2, 3, 4, 5, 6, 7);
        assertPeriod(test.minus(10, YEARS), -9, 2, 3, 4, 5, 6, 7);
    }

    public void test_minusYears_noChange() {
        Period test = Period.of(1, 2, 3, 4, 5, 6, 7);
        assertSame(test.minus(0, YEARS), test);
    }

    public void test_minusYears_toZero() {
        Period test = Period.of(1, YEARS);
        assertSame(test.minus(1, YEARS), Period.ZERO);
    }

    @Test(expectedExceptions=ArithmeticException.class)
    public void test_minusYears_overflowTooBig() {
        Period test = Period.of(Integer.MAX_VALUE, YEARS);
        test.minus(-1, YEARS);
    }

    @Test(expectedExceptions=ArithmeticException.class)
    public void test_minusYears_overflowTooSmall() {
        Period test = Period.of(Integer.MIN_VALUE, YEARS);
        test.minus(1, YEARS);
    }

    //-----------------------------------------------------------------------
    // minusMonths()
    //-----------------------------------------------------------------------
    public void test_minusMonths() {
        Period test = Period.of(1, 2, 3, 4, 5, 6, 7);
        assertPeriod(test.minus(10, MONTHS), 1, -8, 3, 4, 5, 6, 7);
    }

    public void test_minusMonths_noChange() {
        Period test = Period.of(1, 2, 3, 4, 5, 6, 7);
        assertSame(test.minus(0, MONTHS), test);
    }

    public void test_minusMonths_toZero() {
        Period test = Period.of(1, MONTHS);
        assertSame(test.minus(1, MONTHS), Period.ZERO);
    }

    @Test(expectedExceptions=ArithmeticException.class)
    public void test_minusMonths_overflowTooBig() {
        Period test = Period.of(Integer.MAX_VALUE, MONTHS);
        test.minus(-1, MONTHS);
    }

    @Test(expectedExceptions=ArithmeticException.class)
    public void test_minusMonths_overflowTooSmall() {
        Period test = Period.of(Integer.MIN_VALUE, MONTHS);
        test.minus(1, MONTHS);
    }

    //-----------------------------------------------------------------------
    // minusDays()
    //-----------------------------------------------------------------------
    public void test_minusDays() {
        Period test = Period.of(1, 2, 3, 4, 5, 6, 7);
        assertPeriod(test.minus(10, DAYS), 1, 2, -7, 4, 5, 6, 7);
    }

    public void test_minusDays_noChange() {
        Period test = Period.of(1, 2, 3, 4, 5, 6, 7);
        assertSame(test.minus(0, DAYS), test);
    }

    public void test_minusDays_toZero() {
        Period test = Period.of(1, DAYS);
        assertSame(test.minus(1, DAYS), Period.ZERO);
    }

    @Test(expectedExceptions=ArithmeticException.class)
    public void test_minusDays_overflowTooBig() {
        Period test = Period.of(Integer.MAX_VALUE, DAYS);
        test.minus(-1, DAYS);
    }

    @Test(expectedExceptions=ArithmeticException.class)
    public void test_minusDays_overflowTooSmall() {
        Period test = Period.of(Integer.MIN_VALUE, DAYS);
        test.minus(1, DAYS);
    }

    //-----------------------------------------------------------------------
    // minusHours()
    //-----------------------------------------------------------------------
    public void test_minusHours() {
        Period test = Period.of(1, 2, 3, 4, 5, 6, 7);
        assertPeriod(test.minus(10, HOURS), 1, 2, 3, -5, -54, -53, -999999993);
        assertEquals(test.minus(10, HOURS).plus(10, HOURS), test);
    }

    public void test_minusHours_noChange() {
        Period test = Period.of(1, 2, 3, 4, 5, 6, 7);
        assertSame(test.minus(0, HOURS), test);
    }

    public void test_minusHours_toZero() {
        Period test = Period.of(1, HOURS);
        assertSame(test.minus(1, HOURS), Period.ZERO);
    }

    @Test(expectedExceptions=ArithmeticException.class)
    public void test_minusHours_overflowTooBig() {
        Period test = Period.of(Integer.MAX_VALUE, HOURS);
        test.minus(-1, HOURS);
    }

    @Test(expectedExceptions=ArithmeticException.class)
    public void test_minusHours_overflowTooSmall() {
        Period test = Period.of(Integer.MIN_VALUE, HOURS);
        test.minus(1, HOURS);
    }

    //-----------------------------------------------------------------------
    // minusMinutes()
    //-----------------------------------------------------------------------
    public void test_minusMinutes() {
        Period test = Period.of(1, 2, 3, 4, 5, 6, 7);
        assertPeriod(test.minus(10, MINUTES), 1, 2, 3, 3, 55, 6, 7);
        assertEquals(test.minus(10, MINUTES).plus(10, MINUTES), test);
    }

    public void test_minusMinutes_noChange() {
        Period test = Period.of(1, 2, 3, 4, 5, 6, 7);
        assertSame(test.minus(0, MINUTES), test);
    }

    public void test_minusMinutes_toZero() {
        Period test = Period.of(1, MINUTES);
        assertSame(test.minus(1, MINUTES), Period.ZERO);
    }

    //-----------------------------------------------------------------------
    // minusSeconds()
    //-----------------------------------------------------------------------
    public void test_minusSeconds() {
        Period test = Period.of(1, 2, 3, 4, 5, 6, 7);
        assertPeriod(test.minus(10, SECONDS), 1, 2, 3, 4, 4, 56, 7);
        assertEquals(test.minus(10, SECONDS).plus(10, SECONDS), test);
    }

    public void test_minusSeconds_noChange() {
        Period test = Period.of(1, 2, 3, 4, 5, 6, 7);
        assertSame(test.minus(0, SECONDS), test);
    }

    public void test_minusSeconds_toZero() {
        Period test = Period.of(1, SECONDS);
        assertSame(test.minus(1, SECONDS), Period.ZERO);
    }

    //-----------------------------------------------------------------------
    // minusNanos()
    //-----------------------------------------------------------------------
    public void test_minusNanos() {
        Period test = Period.of(1, 2, 3, 4, 5, 6, 7);
        assertPeriod(test.minus(10, NANOS), 1, 2, 3, 4, 5, 5, 999999997);
    }

    public void test_minusNanos_noChange() {
        Period test = Period.of(1, 2, 3, 4, 5, 6, 7);
        assertSame(test.minus(0, NANOS), test);
    }

    public void test_minusNanos_toZero() {
        Period test = Period.of(1, NANOS);
        assertSame(test.minus(1, NANOS), Period.ZERO);
    }

    @Test(expectedExceptions=ArithmeticException.class)
    public void test_minusNanos_overflowTooBig() {
        Period test = Period.of(Long.MAX_VALUE, NANOS);
        test.minus(-1, NANOS);
    }

    @Test(expectedExceptions=ArithmeticException.class)
    public void test_minusNanos_overflowTooSmall() {
        Period test = Period.of(Long.MIN_VALUE, NANOS);
        test.minus(1, NANOS);
    }

    //-----------------------------------------------------------------------
    // multipliedBy()
    //-----------------------------------------------------------------------
<<<<<<< HEAD
    @Test(groups={"tck"})
    public void test_toDuration_hours() {
        Duration test = Period.of(5, HOURS).toDuration();
        Duration fiveHours = Duration.of(5, HOURS);
        assertEquals(test, fiveHours);
=======
    public void test_multipliedBy() {
        Period test = Period.of(1, 2, 3, 4, 5, 6, 7);
        assertPeriod(test.multipliedBy(2), 2, 4, 6, 8, 10, 12, 14);
        assertPeriod(test.multipliedBy(-3), -3, -6, -9, -12, -15, -18, -21);
>>>>>>> d371f476
    }

    public void test_multipliedBy_zeroBase() {
        assertSame(Period.ZERO.multipliedBy(2), Period.ZERO);
    }

<<<<<<< HEAD
    @Test(groups={"tck"})
    public void test_toDuration_days() {
        Duration test = Period.of(5, DAYS).toDuration();
        Duration fiveDays = DAYS.getDuration().multipliedBy(5);
        assertEquals(test, fiveDays);
=======
    public void test_multipliedBy_zero() {
        Period test = Period.of(1, 2, 3, 4, 5, 6, 7);
        assertSame(test.multipliedBy(0), Period.ZERO);
>>>>>>> d371f476
    }

    public void test_multipliedBy_one() {
        Period test = Period.of(1, 2, 3, 4, 5, 6, 7);
        assertSame(test.multipliedBy(1), test);
    }

    @Test(expectedExceptions=ArithmeticException.class)
    public void test_multipliedBy_overflowTooBig() {
        Period test = Period.of(Integer.MAX_VALUE / 2 + 1, YEARS);
        test.multipliedBy(2);
    }

    @Test(expectedExceptions=ArithmeticException.class)
    public void test_multipliedBy_overflowTooSmall() {
        Period test = Period.of(Integer.MIN_VALUE / 2 - 1, YEARS);
        test.multipliedBy(2);
    }

    //-----------------------------------------------------------------------
    // negated()
    //-----------------------------------------------------------------------
    public void test_negated() {
        Period test = Period.of(1, 2, 3, 4, 5, 6, 7);
        assertPeriod(test.negated(), -1, -2, -3, -4, -5, -6, -7);
    }

    public void test_negated_zero() {
        assertSame(Period.ZERO.negated(), Period.ZERO);
    }

    public void test_negated_max() {
        assertPeriod(Period.of(Integer.MAX_VALUE, YEARS).negated(), -Integer.MAX_VALUE, 0, 0, 0, 0, 0, 0);
    }

    @Test(expectedExceptions=ArithmeticException.class)
    public void test_negated_overflow() {
        Period.of(Integer.MIN_VALUE, YEARS).negated();
    }

    //-----------------------------------------------------------------------
    // normalized()
    //-----------------------------------------------------------------------
//    public void test_normalized() {
//        assertPeriod(Period.of(1, 2, 3, 4, 5, 6, 7).normalized(), 1, 2, 3, 4, 5, 6, 7);
//    }
//
//    public void test_normalized_months() {
//        assertPeriod(Period.of(1, 11, 3, 4, 5, 6).normalized(), 1, 11, 3, 4, 5, 6, 0);
//        assertPeriod(Period.of(1, 12, 3, 4, 5, 6).normalized(), 2, 0, 3, 4, 5, 6, 0);
//        assertPeriod(Period.of(1, 23, 3, 4, 5, 6).normalized(), 2, 11, 3, 4, 5, 6, 0);
//        assertPeriod(Period.of(1, 24, 3, 4, 5, 6).normalized(), 3, 0, 3, 4, 5, 6, 0);
//        
//        assertPeriod(Period.of(3, -2, 3, 4, 5, 6).normalized(), 2, 10, 3, 4, 5, 6, 0);
//    }
//
//    public void test_normalized_nanos() {
//        assertPeriod(Period.of(1, 2, 3, 4, 5, 6, 999999999).normalized(), 1, 2, 3, 4, 5, 6, 999999999);
//        assertPeriod(Period.of(1, 2, 3, 4, 5, 6, 1000000000).normalized(), 1, 2, 3, 4, 5, 7, 0);
//        
//        assertPeriod(Period.of(1, 2, 3, 4, 5, 59, 999999999).normalized(), 1, 2, 3, 4, 5, 59, 999999999);
//        assertPeriod(Period.of(1, 2, 3, 4, 5, 59, 1000000000).normalized(), 1, 2, 3, 4, 6, 0, 0);
//        
//        assertPeriod(Period.of(1, 2, 3, 4, 59, 59, 999999999).normalized(), 1, 2, 3, 4, 59, 59, 999999999);
//        assertPeriod(Period.of(1, 2, 3, 4, 59, 59, 1000000000).normalized(), 1, 2, 3, 5, 0, 0, 0);
//        
//        assertPeriod(Period.of(1, 2, 3, 23, 59, 59, 999999999).normalized(), 1, 2, 3, 23, 59, 59, 999999999);
//        assertPeriod(Period.of(1, 2, 3, 23, 59, 59, 1000000000).normalized(), 1, 2, 3, 24, 0, 0, 0);
//        
//        assertPeriod(Period.of(1, 2, 3, 0, 1, 0, -1).normalized(), 1, 2, 3, 0, 0, 59, 999999999);
//    }
//
//    public void test_normalized_seconds() {
//        assertPeriod(Period.of(1, 2, 3, 4, 5, 59).normalized(), 1, 2, 3, 4, 5, 59, 0);
//        assertPeriod(Period.of(1, 2, 3, 4, 5, 60).normalized(), 1, 2, 3, 4, 6, 0, 0);
//        assertPeriod(Period.of(1, 2, 3, 4, 5, 119).normalized(), 1, 2, 3, 4, 6, 59, 0);
//        assertPeriod(Period.of(1, 2, 3, 4, 5, 120).normalized(), 1, 2, 3, 4, 7, 0, 0);
//        
//        assertPeriod(Period.of(1, 2, 3, 4, 59, 59).normalized(), 1, 2, 3, 4, 59, 59, 0);
//        assertPeriod(Period.of(1, 2, 3, 4, 59, 60).normalized(), 1, 2, 3, 5, 0, 0, 0);
//        
//        assertPeriod(Period.of(1, 2, 3, 23, 59, 59).normalized(), 1, 2, 3, 23, 59, 59, 0);
//        assertPeriod(Period.of(1, 2, 3, 23, 59, 60).normalized(), 1, 2, 3, 24, 0, 0, 0);
//        
//        assertPeriod(Period.of(1, 2, 3, 0, 0, -1).normalized(), 1, 2, 3, -1, 59, 59, 0);
//    }
//
//    public void test_normalized_minutes() {
//        assertPeriod(Period.of(1, 2, 3, 4, 59, 6).normalized(), 1, 2, 3, 4, 59, 6, 0);
//        assertPeriod(Period.of(1, 2, 3, 4, 60, 6).normalized(), 1, 2, 3, 5, 0, 6, 0);
//        assertPeriod(Period.of(1, 2, 3, 4, 119, 6).normalized(), 1, 2, 3, 5, 59, 6, 0);
//        assertPeriod(Period.of(1, 2, 3, 4, 120, 6).normalized(), 1, 2, 3, 6, 0, 6, 0);
//        
//        assertPeriod(Period.of(1, 2, 3, 23, 59, 6).normalized(), 1, 2, 3, 23, 59, 6, 0);
//        assertPeriod(Period.of(1, 2, 3, 23, 60, 6).normalized(), 1, 2, 3, 24, 0, 6, 0);
//        
//        assertPeriod(Period.of(1, 2, 3, 23, -1, 0).normalized(), 1, 2, 3, 22, 59, 0, 0);
//        assertPeriod(Period.of(1, 2, 3, 23, -1, 60).normalized(), 1, 2, 3, 23, 0, 0, 0);
//    }
//
//    public void test_normalized_hours() {
//        assertPeriod(Period.of(1, 2, 3, 23, 5, 6).normalized(), 1, 2, 3, 23, 5, 6, 0);
//        assertPeriod(Period.of(1, 2, 3, 24, 5, 6).normalized(), 1, 2, 3, 24, 5, 6, 0);
//    }
//
//    public void test_normalized_zero() {
//        assertSame(Period.ZERO.normalized(), Period.ZERO);
//    }
//
//    public void test_normalized_bigNanos() {
//        Period big = Period.of(1, 2, 3, 4, 5, 6, Long.MAX_VALUE);
//        long total = Long.MAX_VALUE;
//        long nanos = total % 1000000000L;
//        total = total / 1000000000L + 6;
//        int secs = (int) (total % 60);
//        total = total / 60 + 5;
//        int mins = (int) (total % 60);
//        total = total / 60 + 4;
//        if (total > Integer.MAX_VALUE) {
//            throw new AssertionError("Bad test");
//        }
//        int hours = (int) total;
//        assertPeriod(big.normalized(), 1, 2, 3, hours, mins, secs, nanos);
//    }
//
//    @Test(expectedExceptions=ArithmeticException.class)
//    public void test_normalized_max() {
//        Period base = Period.of(Integer.MAX_VALUE, Integer.MAX_VALUE, Integer.MAX_VALUE,
//                Integer.MAX_VALUE, Integer.MAX_VALUE, Integer.MAX_VALUE, Long.MAX_VALUE);
//        base.normalized();
//    }
//
//    @Test(expectedExceptions=ArithmeticException.class)
//    public void test_normalized_maxTime() {
//        Period base = Period.of(0, 0, Integer.MAX_VALUE,
//                Integer.MAX_VALUE, Integer.MAX_VALUE, Integer.MAX_VALUE, Long.MAX_VALUE);
//        base.normalized();
//    }
//
//    //-----------------------------------------------------------------------
//    // normalizedWith24HourDays()
//    //-----------------------------------------------------------------------
//    public void test_normalizedWith24HourDays() {
//        assertPeriod(Period.of(1, 2, 3, 4, 5, 6).normalizedWith24HourDays(), 1, 2, 3, 4, 5, 6, 0);
//        
//        assertPeriod(Period.of(3, -2, 3, 4, 5, 6).normalizedWith24HourDays(), 2, 10, 3, 4, 5, 6, 0);
//    }
//
//    public void test_normalizedWith24HourDays_months() {
//        assertPeriod(Period.of(1, 11, 3, 4, 5, 6).normalizedWith24HourDays(), 1, 11, 3, 4, 5, 6, 0);
//        assertPeriod(Period.of(1, 12, 3, 4, 5, 6).normalizedWith24HourDays(), 2, 0, 3, 4, 5, 6, 0);
//        assertPeriod(Period.of(1, 23, 3, 4, 5, 6).normalizedWith24HourDays(), 2, 11, 3, 4, 5, 6, 0);
//        assertPeriod(Period.of(1, 24, 3, 4, 5, 6).normalizedWith24HourDays(), 3, 0, 3, 4, 5, 6, 0);
//    }
//
//    public void test_normalizedWith24HourDays_nanos() {
//        assertPeriod(Period.of(1, 2, 3, 4, 5, 6, 999999999).normalizedWith24HourDays(), 1, 2, 3, 4, 5, 6, 999999999);
//        assertPeriod(Period.of(1, 2, 3, 4, 5, 6, 1000000000).normalizedWith24HourDays(), 1, 2, 3, 4, 5, 7, 0);
//        
//        assertPeriod(Period.of(1, 2, 3, 4, 5, 59, 999999999).normalizedWith24HourDays(), 1, 2, 3, 4, 5, 59, 999999999);
//        assertPeriod(Period.of(1, 2, 3, 4, 5, 59, 1000000000).normalizedWith24HourDays(), 1, 2, 3, 4, 6, 0, 0);
//        
//        assertPeriod(Period.of(1, 2, 3, 4, 59, 59, 999999999).normalizedWith24HourDays(), 1, 2, 3, 4, 59, 59, 999999999);
//        assertPeriod(Period.of(1, 2, 3, 4, 59, 59, 1000000000).normalizedWith24HourDays(), 1, 2, 3, 5, 0, 0, 0);
//        
//        assertPeriod(Period.of(1, 2, 3, 23, 59, 59, 999999999).normalizedWith24HourDays(), 1, 2, 3, 23, 59, 59, 999999999);
//        assertPeriod(Period.of(1, 2, 3, 23, 59, 59, 1000000000).normalizedWith24HourDays(), 1, 2, 4, 0, 0, 0, 0);
//    }
//
//    public void test_normalizedWith24HourDays_seconds() {
//        assertPeriod(Period.of(1, 2, 3, 4, 5, 59).normalizedWith24HourDays(), 1, 2, 3, 4, 5, 59, 0);
//        assertPeriod(Period.of(1, 2, 3, 4, 5, 60).normalizedWith24HourDays(), 1, 2, 3, 4, 6, 0, 0);
//        assertPeriod(Period.of(1, 2, 3, 4, 5, 119).normalizedWith24HourDays(), 1, 2, 3, 4, 6, 59, 0);
//        assertPeriod(Period.of(1, 2, 3, 4, 5, 120).normalizedWith24HourDays(), 1, 2, 3, 4, 7, 0, 0);
//        
//        assertPeriod(Period.of(1, 2, 3, 4, 59, 59).normalizedWith24HourDays(), 1, 2, 3, 4, 59, 59, 0);
//        assertPeriod(Period.of(1, 2, 3, 4, 59, 60).normalizedWith24HourDays(), 1, 2, 3, 5, 0, 0, 0);
//        
//        assertPeriod(Period.of(1, 2, 3, 23, 59, 59).normalizedWith24HourDays(), 1, 2, 3, 23, 59, 59, 0);
//        assertPeriod(Period.of(1, 2, 3, 23, 59, 60).normalizedWith24HourDays(), 1, 2, 4, 0, 0, 0, 0);
//        
//        assertPeriod(Period.of(1, 2, 3, 0, 0, -1).normalizedWith24HourDays(), 1, 2, 2, 23, 59, 59, 0);
//    }
//
//    public void test_normalizedWith24HourDays_minutes() {
//        assertPeriod(Period.of(1, 2, 3, 4, 59, 6).normalizedWith24HourDays(), 1, 2, 3, 4, 59, 6, 0);
//        assertPeriod(Period.of(1, 2, 3, 4, 60, 6).normalizedWith24HourDays(), 1, 2, 3, 5, 0, 6, 0);
//        assertPeriod(Period.of(1, 2, 3, 4, 119, 6).normalizedWith24HourDays(), 1, 2, 3, 5, 59, 6, 0);
//        assertPeriod(Period.of(1, 2, 3, 4, 120, 6).normalizedWith24HourDays(), 1, 2, 3, 6, 0, 6, 0);
//        
//        assertPeriod(Period.of(1, 2, 3, 23, 59, 6).normalizedWith24HourDays(), 1, 2, 3, 23, 59, 6, 0);
//        assertPeriod(Period.of(1, 2, 3, 23, 60, 6).normalizedWith24HourDays(), 1, 2, 4, 0, 0, 6, 0);
//        
//        assertPeriod(Period.of(1, 2, 3, 23, -1, 0).normalizedWith24HourDays(), 1, 2, 3, 22, 59, 0, 0);
//        assertPeriod(Period.of(1, 2, 3, 23, -1, 60).normalizedWith24HourDays(), 1, 2, 3, 23, 0, 0, 0);
//    }
//
//    public void test_normalizedWith24HourDays_hours() {
//        assertPeriod(Period.of(1, 2, 3, 23, 5, 6).normalizedWith24HourDays(), 1, 2, 3, 23, 5, 6, 0);
//        assertPeriod(Period.of(1, 2, 3, 24, 5, 6).normalizedWith24HourDays(), 1, 2, 4, 0, 5, 6, 0);
//        assertPeriod(Period.of(1, 2, 3, 47, 5, 6).normalizedWith24HourDays(), 1, 2, 4, 23, 5, 6, 0);
//        assertPeriod(Period.of(1, 2, 3, 48, 5, 6).normalizedWith24HourDays(), 1, 2, 5, 0, 5, 6, 0);
//    }
//
//    public void test_normalizedWith24HourDays_zero() {
//        assertSame(Period.ZERO.normalizedWith24HourDays(), Period.ZERO);
//    }
//
//    public void test_normalizedWith24HourDays_bigNanos() {
//        Period big = Period.of(1, 2, 3, 4, 5, 6, Long.MAX_VALUE);
//        long total = Long.MAX_VALUE;
//        long nanos = total % 1000000000L;
//        total = total / 1000000000L + 6;
//        int secs = (int) (total % 60);
//        total = total / 60 + 5;
//        int mins = (int) (total % 60);
//        total = total / 60 + 4;
//        int hours = (int) (total % 24);
//        total = total / 24 + 3;
//        if (total > Integer.MAX_VALUE) {
//            throw new AssertionError("Bad test");
//        }
//        int days = (int) total;
//        assertPeriod(big.normalizedWith24HourDays(), 1, 2, days, hours, mins, secs, nanos);
//    }
//
//    @Test(expectedExceptions=ArithmeticException.class)
//    public void test_normalizedWith24HourDays_max() {
//        Period base = Period.of(Integer.MAX_VALUE, Integer.MAX_VALUE, Integer.MAX_VALUE,
//                Integer.MAX_VALUE, Integer.MAX_VALUE, Integer.MAX_VALUE, Long.MAX_VALUE);
//        base.normalizedWith24HourDays();
//    }
//
//    @Test(expectedExceptions=ArithmeticException.class)
//    public void test_normalizedWith24HourDays_maxTime() {
//        Period base = Period.of(0, 0, Integer.MAX_VALUE,
//                Integer.MAX_VALUE, Integer.MAX_VALUE, Integer.MAX_VALUE, Long.MAX_VALUE);
//        base.normalizedWith24HourDays();
//    }
//
    //-----------------------------------------------------------------------
    // toDuration()
    //-----------------------------------------------------------------------
    public void test_toDuration() {
        assertEquals(Period.ZERO.toDuration(), Duration.of(0, SECONDS));
        assertEquals(Period.of(0, 0, 0, 4, 5, 6, 7).toDuration(), Duration.ofSeconds((4 * 60 + 5) * 60L + 6, 7));
    }

    public void test_toDuration_calculation() {
        assertEquals(Period.of(0, 0, 0, 2, 0, 0, 0).toDuration(), Duration.ofSeconds(2 * 3600));
        assertEquals(Period.of(0, 0, 0, 0, 2, 0, 0).toDuration(), Duration.of(120, SECONDS));
        assertEquals(Period.of(0, 0, 0, 0, 0, 2, 0).toDuration(), Duration.of(2, SECONDS));
        
        assertEquals(Period.of(0, 0, 0, 0, 0, 3, 1000000000L - 1).toDuration(), Duration.ofSeconds(3, 999999999));
        assertEquals(Period.of(0, 0, 0, 0, 0, 3, 1000000000L).toDuration(), Duration.ofSeconds(4, 0));
    }

    public void test_toDuration_negatives() {
        assertEquals(Period.of(0, 0, 0, 0, 0, 2, 1).toDuration(), Duration.ofSeconds(2, 1));
        assertEquals(Period.of(0, 0, 0, 0, 0, 2, -1).toDuration(), Duration.ofSeconds(1, 999999999));
        assertEquals(Period.of(0, 0, 0, 0, 0, -2, 1).toDuration(), Duration.ofSeconds(-2, 1));
        assertEquals(Period.of(0, 0, 0, 0, 0, -2, -1).toDuration(), Duration.ofSeconds(-3, 999999999));
    }

//    public void test_toDuration_big() {
//        BigInteger calc = BigInteger.valueOf(Long.MAX_VALUE).divide(BINT_1BN)
//                            .add(MAX_BINT)
//                            .add(MAX_BINT.multiply(BINT_60).add(MAX_BINT).multiply(BINT_60));
//        long s = new BigDecimal(calc).longValueExact();
//        calc = BigInteger.valueOf(Long.MAX_VALUE).remainder(BINT_1BN);
//        int n = new BigDecimal(calc).intValueExact();
//        Period test = Period.of(0, 0, 0, Integer.MAX_VALUE, Integer.MAX_VALUE, Integer.MAX_VALUE, Long.MAX_VALUE);
//        assertEquals(test.toDuration(), Duration.ofSeconds(s, n));
//
//        calc = BigInteger.valueOf(Long.MAX_VALUE).divide(BINT_1BN)
//                            .add(MAX_BINT)
//                            .add(MAX_BINT.multiply(BINT_24).add(MAX_BINT).multiply(BINT_60).add(MAX_BINT).multiply(BINT_60));
//        s = new BigDecimal(calc).longValueExact();
//        calc = BigInteger.valueOf(Long.MAX_VALUE).remainder(BINT_1BN);
//        n = new BigDecimal(calc).intValueExact();
//        test = Period.of(0, 0, Integer.MAX_VALUE, Integer.MAX_VALUE, Integer.MAX_VALUE, Integer.MAX_VALUE, Long.MAX_VALUE);
//        assertEquals(test.toDuration(), Duration.ofSeconds(s, n));
//    }

    @Test(expectedExceptions=DateTimeException.class)
    public void test_toDuration_years() {
        Period.of(1, 0, 0, 4, 5, 6, 7).toDuration();
    }

    @Test(expectedExceptions=DateTimeException.class)
    public void test_toDuration_months() {
        Period.of(0, 1, 0, 4, 5, 6, 7).toDuration();
    }

    @Test(expectedExceptions=DateTimeException.class)
    public void test_toDuration_days() {
        Duration test = Period.of(0, 0, 1, 4, 5, 6, 7).toDuration();
        assertEquals(test, Duration.ofSeconds(101106, 7L));
    }

    //-----------------------------------------------------------------------
    // equals() / hashCode()
    //-----------------------------------------------------------------------
    public void test_equals() {
        assertEquals(Period.of(1, 0, 0, 0, 0, 0).equals(Period.of(1, YEARS)), true);
        assertEquals(Period.of(0, 1, 0, 0, 0, 0).equals(Period.of(1, MONTHS)), true);
        assertEquals(Period.of(0, 0, 1, 0, 0, 0).equals(Period.of(1, DAYS)), true);
        assertEquals(Period.of(0, 0, 0, 1, 0, 0).equals(Period.of(1, HOURS)), true);
        assertEquals(Period.of(0, 0, 0, 0, 1, 0).equals(Period.of(1, MINUTES)), true);
        assertEquals(Period.of(0, 0, 0, 0, 0, 1).equals(Period.of(1, SECONDS)), true);
        assertEquals(Period.of(1, 2, 3, 0, 0, 0).equals(Period.ofDate(1, 2, 3)), true);
        assertEquals(Period.of(0, 0, 0, 1, 2, 3).equals(Period.ofTime(1, 2, 3)), true);
        assertEquals(Period.of(1, 2, 3, 4, 5, 6).equals(Period.of(1, 2, 3, 4, 5, 6)), true);
        
        assertEquals(Period.of(1, YEARS).equals(Period.of(1, YEARS)), true);
        assertEquals(Period.of(1, YEARS).equals(Period.of(2, YEARS)), false);
        
        assertEquals(Period.of(1, MONTHS).equals(Period.of(1, MONTHS)), true);
        assertEquals(Period.of(1, MONTHS).equals(Period.of(2, MONTHS)), false);
        
        assertEquals(Period.of(1, DAYS).equals(Period.of(1, DAYS)), true);
        assertEquals(Period.of(1, DAYS).equals(Period.of(2, DAYS)), false);
        
        assertEquals(Period.of(1, HOURS).equals(Period.of(1, HOURS)), true);
        assertEquals(Period.of(1, HOURS).equals(Period.of(2, HOURS)), false);
        
        assertEquals(Period.of(1, MINUTES).equals(Period.of(1, MINUTES)), true);
        assertEquals(Period.of(1, MINUTES).equals(Period.of(2, MINUTES)), false);
        
        assertEquals(Period.of(1, SECONDS).equals(Period.of(1, SECONDS)), true);
        assertEquals(Period.of(1, SECONDS).equals(Period.of(2, SECONDS)), false);
        
        assertEquals(Period.ofDate(1, 2, 3).equals(Period.ofDate(1, 2, 3)), true);
        assertEquals(Period.ofDate(1, 2, 3).equals(Period.ofDate(0, 2, 3)), false);
        assertEquals(Period.ofDate(1, 2, 3).equals(Period.ofDate(1, 0, 3)), false);
        assertEquals(Period.ofDate(1, 2, 3).equals(Period.ofDate(1, 2, 0)), false);
        
        assertEquals(Period.ofTime(1, 2, 3).equals(Period.ofTime(1, 2, 3)), true);
        assertEquals(Period.ofTime(1, 2, 3).equals(Period.ofTime(0, 2, 3)), false);
        assertEquals(Period.ofTime(1, 2, 3).equals(Period.ofTime(1, 0, 3)), false);
        assertEquals(Period.ofTime(1, 2, 3).equals(Period.ofTime(1, 2, 0)), false);
    }

    public void test_equals_self() {
        Period test = Period.of(1, 2, 3, 4, 5, 6);
        assertEquals(test.equals(test), true);
    }

    public void test_equals_null() {
        Period test = Period.of(1, 2, 3, 4, 5, 6);
        assertEquals(test.equals(null), false);
    }

    public void test_equals_otherClass() {
        Period test = Period.of(1, 2, 3, 4, 5, 6);
        assertEquals(test.equals(""), false);
    }

    //-----------------------------------------------------------------------
    public void test_hashCode() {
        Period test5 = Period.of(5, DAYS);
        Period test6 = Period.of(6, DAYS);
        Period test5M = Period.of(5, MONTHS);
        Period test5Y = Period.of(5, YEARS);
        assertEquals(test5.hashCode() == test5.hashCode(), true);
        assertEquals(test5.hashCode() == test6.hashCode(), false);
        assertEquals(test5.hashCode() == test5M.hashCode(), false);
        assertEquals(test5.hashCode() == test5Y.hashCode(), false);
    }

    //-----------------------------------------------------------------------
    // toString()
    //-----------------------------------------------------------------------
    @DataProvider(name="toStringAndParse")
    Object[][] data_toString() {
        return new Object[][] {
            {Period.ZERO, "PT0S"},
            {Period.of(0, DAYS), "PT0S"},
            {Period.of(1, YEARS), "P1Y"},
            {Period.of(1, MONTHS), "P1M"},
            {Period.of(1, DAYS), "P1D"},
            {Period.of(1, HOURS), "PT1H"},
            {Period.of(1, MINUTES), "PT1M"},
            {Period.of(1, SECONDS), "PT1S"},
            {Period.of(1, 2, 3, 4, 5, 6), "P1Y2M3DT4H5M6S"},
            {Period.of(1, 2, 3, 4, 5, 6, 700000000), "P1Y2M3DT4H5M6.7S"},
            {Period.of(0, 0, 0, 0, 0, 0, 100000000), "PT0.1S"},
            {Period.of(0, 0, 0, 0, 0, 0, -100000000), "PT-0.1S"},
            {Period.of(0, 0, 0, 0, 0, 1, -900000000), "PT0.1S"},
            {Period.of(0, 0, 0, 0, 0, -1, 900000000), "PT-0.1S"},
            {Period.of(0, 0, 0, 0, 0, 1, 100000000), "PT1.1S"},
            {Period.of(0, 0, 0, 0, 0, 1, -100000000), "PT0.9S"},
            {Period.of(0, 0, 0, 0, 0, -1, 100000000), "PT-0.9S"},
            {Period.of(0, 0, 0, 0, 0, -1, -100000000), "PT-1.1S"},
            {Period.of(0, 0, 0, 0, 0, 0, 10000000), "PT0.01S"},
            {Period.of(0, 0, 0, 0, 0, 0, -10000000), "PT-0.01S"},
            {Period.of(0, 0, 0, 0, 0, 0, 1000000), "PT0.001S"},
            {Period.of(0, 0, 0, 0, 0, 0, -1000000), "PT-0.001S"},
            {Period.of(0, 0, 0, 0, 0, 0, 1000), "PT0.000001S"},
            {Period.of(0, 0, 0, 0, 0, 0, -1000), "PT-0.000001S"},
            {Period.of(0, 0, 0, 0, 0, 0, 1), "PT0.000000001S"},
            {Period.of(0, 0, 0, 0, 0, 0, -1), "PT-0.000000001S"},
        };
    }

    //-----------------------------------------------------------------------
    private void assertPeriod(Period test, int y, int mo, int d, int h, int mn, int s, long n) {
        assertEquals(test.getYears(), y, "years");
        assertEquals(test.getMonths(), mo, "months");
        assertEquals(test.getDays(), d, "days");
        assertEquals(test.getHours(), h, "hours");
        assertEquals(test.getMinutes(), mn, "mins");
        assertEquals(test.getSeconds(), s, "secs");
        assertEquals(test.getNanos(), n, "nanos");
        assertEquals(test.getTimeNanos(), (((h * 60L + mn) * 60 + s) * 1_000_000_000L + n), "total nanos");
    }

}<|MERGE_RESOLUTION|>--- conflicted
+++ resolved
@@ -1088,35 +1088,19 @@
     //-----------------------------------------------------------------------
     // multipliedBy()
     //-----------------------------------------------------------------------
-<<<<<<< HEAD
-    @Test(groups={"tck"})
-    public void test_toDuration_hours() {
-        Duration test = Period.of(5, HOURS).toDuration();
-        Duration fiveHours = Duration.of(5, HOURS);
-        assertEquals(test, fiveHours);
-=======
     public void test_multipliedBy() {
         Period test = Period.of(1, 2, 3, 4, 5, 6, 7);
         assertPeriod(test.multipliedBy(2), 2, 4, 6, 8, 10, 12, 14);
         assertPeriod(test.multipliedBy(-3), -3, -6, -9, -12, -15, -18, -21);
->>>>>>> d371f476
     }
 
     public void test_multipliedBy_zeroBase() {
         assertSame(Period.ZERO.multipliedBy(2), Period.ZERO);
     }
 
-<<<<<<< HEAD
-    @Test(groups={"tck"})
-    public void test_toDuration_days() {
-        Duration test = Period.of(5, DAYS).toDuration();
-        Duration fiveDays = DAYS.getDuration().multipliedBy(5);
-        assertEquals(test, fiveDays);
-=======
     public void test_multipliedBy_zero() {
         Period test = Period.of(1, 2, 3, 4, 5, 6, 7);
         assertSame(test.multipliedBy(0), Period.ZERO);
->>>>>>> d371f476
     }
 
     public void test_multipliedBy_one() {
